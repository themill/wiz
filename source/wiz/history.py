# :coding: utf-8

import copy
import datetime
import os
import platform
import time
import traceback
import json

from wiz.utility import Requirement, Version
from ._version import __version__

#: Indicate whether the history should be recorded.
_IS_HISTORY_RECORDED = False

#: Indicate whether actions should only include 'identifier' keyword.
_MINIMAL_ACTIONS_REQUIRED = False

#: Mapping containing the entire context resolution history report.
_HISTORY = {
    "version": __version__,
    "user": None,
    "hostname": None,
    "timestamp": None,
    "timezone": None,
    "command": None,
    "actions": []
}


def get(serialized=False):
    """Return recorded history mapping.

    :param serialized: Indicate whether the returned history should be
        serialized as a :term:`JSON` string. Default is False.

    :return: History mapping - serialized or not - in the form of
        ::

            {
                "version": "3.0.0",
                "user": "john-doe",
                "hostname": "ws123",
                "timestamp": "2020-08-14T10:56:58.529201",
                "timezone": "PDT",
                "command": "wiz --record /tmp use foo --view",
                "actions": [
                    ...
                ]
            }

    """
    if serialized:
        return json.dumps(_HISTORY, default=_json_default).encode("utf-8")
    return _HISTORY


def start_recording(command=None, minimal_actions=False):
    """Start recording the execution history.

    This command will add information about the execution context to the history
    mapping (username, hostname, time, timezone) and activate the recording
    of actions via :func:`record_action`.

    :param command: Indicate the command line which is being executed. Default
        is None.

    :param minimal_actions: Indicate whether actions should only include the
        'identifier' keyword and discard all other elements passed to
        :func:`record_action`. If False, the execution time will be longer when
        history is being recorded. Default is False.

    """
    global _IS_HISTORY_RECORDED
    _IS_HISTORY_RECORDED = True

    global _MINIMAL_ACTIONS_REQUIRED
    _MINIMAL_ACTIONS_REQUIRED = minimal_actions

    global _HISTORY
    _HISTORY = {
        "version": __version__,
        "user": os.environ.get("USER"),
        "hostname": platform.node(),
        "timestamp": datetime.datetime.now().isoformat(),
        "timezone": time.tzname[1],
        "command": None,
        "actions": []
    }

    if command is not None:
        _HISTORY["command"] = command


def stop_recording():
    """Stop recording the history."""
    global _IS_HISTORY_RECORDED
    _IS_HISTORY_RECORDED = False


def record_action(identifier, **kwargs):
    """Add an action to the history.

    The action is identified by its unique *identifier* and every relevant
    arguments which will be serialized to provide an accurate snapshot of the
    execution context.

    :param identifier: Unique identifier of the action.

    .. warning::

        This operation will be discarded if the history is not being
        :func:`recorded <start_recording>`.

    """
    if not _IS_HISTORY_RECORDED:
        return

    action = {"identifier": identifier}

    if not _MINIMAL_ACTIONS_REQUIRED:
        action.update(**kwargs)

        if isinstance(action.get("error"), Exception):
            action["traceback"] = traceback.format_exc().splitlines()

    global _HISTORY
    _HISTORY["actions"].append(copy.deepcopy(action))


def _json_default(_object):
    """Override :func:`JSONEncoder.default` to serialize all objects."""
    from wiz.definition import Definition
    from wiz.package import Package
    from wiz.graph import Graph

    if isinstance(_object, Definition):
        data = _object.data()
        data["path"] = _object.path
        data["registry_path"] = _object.registry_path
        return data

<<<<<<< HEAD
    data_types = (
        wiz.graph.Graph,
        wiz.definition.Definition,
        wiz.package.Package
    )
    if isinstance(_object, data_types):
=======
    if isinstance(_object, (Graph, Package)):
>>>>>>> c83fa3fd
        return _object.data()

    elif isinstance(_object, (Requirement, Version)):
        return str(_object)

    elif isinstance(_object, Exception):
        return str(_object)

    elif isinstance(_object, set):
        return list(_object)

    raise TypeError("{} is not JSON serializable.".format(_object))<|MERGE_RESOLUTION|>--- conflicted
+++ resolved
@@ -141,16 +141,7 @@
         data["registry_path"] = _object.registry_path
         return data
 
-<<<<<<< HEAD
-    data_types = (
-        wiz.graph.Graph,
-        wiz.definition.Definition,
-        wiz.package.Package
-    )
-    if isinstance(_object, data_types):
-=======
     if isinstance(_object, (Graph, Package)):
->>>>>>> c83fa3fd
         return _object.data()
 
     elif isinstance(_object, (Requirement, Version)):
