.. _release/release_notes:

*************
Release Notes
*************

.. release:: Upcoming

    .. change:: new
        :tags: command-line

        Added :option:`--timeout <wiz --timeout>` to specify a time limit after
        which a graph resolve should be aborted to avoid the process hanging.

    .. change:: new
        :tags: command-line

        Added :option:`--init <wiz --init>` to specify initial environment
        variables, which will be extended by the resolved environment.
        For example, now it is possible to hand in a PATH or PYTHONPATH, without
        making them available in a definition.

    .. change:: new
        :tags: command-line

        Added :option:`--version <wiz --version>` to display the package
        version.

    .. change:: new
        :tags: command-line

        Added ``wiz edit`` sub-command to edit one or several definitions with
        the default editor or with operation option(s).

    .. change:: new
        :tags: command-line

        Updated ``wiz run`` sub-command to accept unknown arguments and
        automatically consider it as an extra argument which will be appended to
        the command.

        For instance, both of the following commands are valid::

            >>> wiz run python -- -c 'print("TEST")'
            >>> wiz run python -c 'print("TEST")'

    .. change:: new
        :tags: command-line

        Added :option:`wiz search --no-arch`,
        :option:`wiz list command --no-arch` and
        :option:`wiz list package --no-arch` options to display all definitions
        discovered, even when not compatible with the current system.

    .. change:: new
        :tags: definition

        Added optional :ref:`conditions <definition/conditions>` keyword to
        definition schema which can be used to indicate a list of packages
        which must be in the resolution graph for the package to be included.

    .. change:: new
        :tags: definition

        Added optional :ref:`namespace <definition/namespace>` keyword which
        can be used to provide a scope to a definition. It replaces the
        "group" keyword as it is also used to define where in the hierarchy of a
        :term:`VCS Registry` a definition will be installed.

    .. change:: new
        :tags: definition

        Added optional :ref:`install-root <definition/install_root>`
        keyword to definition schema to indicate the root of the install
        location of a package. The value set for this keyword can be referenced
        in the definition with :envvar:`INSTALL_ROOT` and should form the base
        of the :ref:`install-location <definition/install_location>` value.

    .. change:: new
        :tags: API

        Added :mod:`wiz.environ` module to regroup functions dealing with the
        environment mapping resolution. Added :mod:`wiz.environ.contains` to
        identify specific environment variable in string and
        :mod:`wiz.environ.substitute` to replace environment variables by their
        respective values in string.

    .. change:: new
        :tags: API

        Added :func:`wiz.utility.combine_command` to return command elements
        as a unified command string while keeping quoted elements in order
        to preserve the command in the log as it was typed.

    .. change:: changed
        :tags: command-line

        Updated :mod:`wiz.command_line` to use :mod:`click` instead of
        :mod:`argparse` in order to improve code maintainability.

    .. change:: changed
        :tags: command-line

        Update command line arguments to use the same option
        :option:`--registry <wiz install --registry>` for installing to a
        :term:`Local Registry` and installing to a :term:`VCS Registry`.
        Previously the argument was split into `--registry-path` and
        `--registry-id`.

        Now definitions can be installed using the following commands syntax::

            # For local registries
            >>> wiz install foo.json --registry /path/to/registry
            >>> wiz install foo.json -r /path/to/registry

            # For VCS registries
            >>> wiz install foo.json -registry wiz://primary-registry
            >>> wiz install foo.json -r wiz://primary-registry

    .. change:: changed
        :tags: command-line

        Updated ``wiz search`` sub-command to also search packages using
        command aliases.

    .. change:: changed
        :tags: command-line

        Updated sub-commands to only accept extra arguments for the ``wiz use``
        and ``wiz run`` sub-commands in order to execute a custom command
        within a resolved context. Previously, extra arguments were accepted by
        all sub-commands, which is not desired.

        For instance, extra arguments could be used as follow::

            wiz use python -- python -c 'print("TEST")'
            wiz run python -- -c 'print("TEST")'

    .. change:: changed
        :tags: API, command-line

        Updated :func:`wiz.spawn.execute` to substitute environment variables
        within command elements before the execution process. User can then
        use environment variables in command, such as::

            >>> wiz use python -- echo \$PIP_CONFIG_FILE

    .. change:: changed
        :tags: API, command-line

        Updated :func:`wiz.definition.fetch` to remove "requests" option which
        could filter definitions discovered. The filtering process has been
        moved to the command line in order to filter definitions from all
        systems as the definition mapping returned by
        :func:`wiz.definition.fetch` only records one definition per identifier
        and version.

    .. change:: changed
        :tags: API, command-line

        Removed ``--install-location`` option from ``wiz install`` subcommand
        and "install_location" argument from :func:`wiz.install_definitions` as
        this can already be set with the ``wiz edit`` command before installing,
        and just adds redundant complexity.

    .. change:: changed
        :tags: API

        Updated :class:`wiz.graph.Resolver` and :class:`wiz.graph.Graph` to take
        conditions into account while resolving the graph.

    .. change:: changed
        :tags: API

        Updated :class:`wiz.graph.Resolver` and :class:`wiz.graph.Graph` to
        handle package extraction error so that it does not raise if faulty
        packages are not in resolved packages. If a package extraction error is
        raised for one combination of the graph, another graph combination will
        be fetched and the error will be raised only if it appears for all
        combinations.

        The package extraction error has now a lower priority, so that it will
        not be raised if a conflict error is raised before.

    .. change:: changed
        :tags: API

        Updated :func:`wiz.spawn.execute` to display a nicer error handling for
        the shell, when a command can not be found or executed. Now, when an
        :exc:`OSError` is detected, it will throw an error message instead of a
        traceback (A traceback is available if verbosity is set to 'debug').

    .. change:: changed
        :tags: API

        Updated :func:`wiz.definition.discover` to add a "system_mapping" option
        which can filter out definitions :func:`invalid <wiz.system.validate>`
        with a system mapping.

    .. change:: changed
        :tags: API

        Moved :func:`wiz.package.initiate_environ` to
        :func:`wiz.environ.initiate`.

    .. change:: changed
        :tags: API

        Moved :func:`wiz.package.sanitise_environ_mapping` to
        :func:`wiz.environ.sanitise`.

    .. change:: changed
        :tags: API

        Updated :mod:`wiz.resolve_command` to return resolved list of elements
        composing the command from elements composing input command. It prevents
        unnecessary combination which could affect the nature of the command by
        removing single and double quotes.

    .. change:: changed
        :tags: API

        Updated :func:`wiz.package.initiate_environ` to add the
        :envvar:`HOSTNAME` environment variable into the initial environment.

    .. change:: changed
        :tags: API

        Updated :func:`wiz.definition.export` to sanitized the definition with
        :meth:`wiz.definition.Definition.sanitized` before exporting it.

    .. change:: changed
        :tags: API

        Updated :func:`wiz.definition.load` to add 'definition-location' keyword
        in mapping. Previously this would only be added by
        :func:`wiz.definition.discover`.

    .. change:: changed
        :tags: API

        Added :func:`wiz.package.create` to instantiate a
        :class:`~wiz.package.Package` instance from a
        :class:`~wiz.definition.Definition` instance and variant identifier,
        and updated :class:`~wiz.package.Package` constructor to just take a
        mapping. This modification ensure that edition methods will work with
        packages (e.g. :meth:`~wiz.mapping.Mapping.set`,
        :meth:`~wiz.mapping.Mapping.remove`,...).

    .. change:: changed
        :tags: API

        Removed :func:`wiz.package.generate_identifier` and add
        :attr:`wiz.definition.Definition.version_identifier` property to get
        version identifiers from :class:`~wiz.definition.Definition` instance.

    .. change:: changed
        :tags: API

        Added the following properties to get qualified identifiers from
        :class:`~wiz.definition.Definition` and :class:`~wiz.package.Package`
        instances:

        * :attr:`wiz.definition.Definition.qualified_identifier`
        * :attr:`wiz.definition.Definition.qualified_version_identifier`
        * :attr:`wiz.package.Package.qualified_identifier`

    .. change:: changed
        :tags: API

        Updated :class:`wiz.graph.Resolver` and :class:`wiz.graph.Graph` to take
        conditions into account while resolving the graph.

<<<<<<< HEAD
    .. change:: changed
        :tags: API

        Updated :class:`wiz.graph.Resolver` and :class:`wiz.graph.Graph` to
        handle package extraction error so that it does not raise if faulty
        packages are not in resolved packages. If a package extraction error is
        raised for one combination of the graph, another graph combination will
        be fetched and the error will be raised only if it appears for all
        combinations.

        The package extraction error has now a lower priority, so that it will
        not be raised if a conflict error is raised before.

    .. change:: changed
        :tags: API

        Updated :meth:`graph.Graph.create_link` to not raise an error when a
        link is assigned twice between two nodes. This caused an issue when
        a package :ref:`implicitly required <definition/auto-use>` were also
        explicitly required. Instead, it now gives priority to the link with
        the lowest weight so it has the highest priority possible.

        .. note::

            If a package is required twice with two different requests, the
            first request only will be kept::

                # The following command will discard 'foo>2'
                wiz use foo foo>2

=======
>>>>>>> 6537458f
    .. change:: fixed

        Fixed :func:`wiz.graph.combined_requirements` to take requirements from
        all parent nodes into account. Previously it would use the distance
        mapping, which would automatically pick the node with the shortest path
        as the only parent to consider for requirements. That lead to the
        elimination of all requirement from other parents, so conflicts would
        not be properly detected and resolved within the graph.

    .. change:: fixed

        Changed :mod:`wiz.validator` to open the definition JSON schema once
        the module is loaded, rather than once per validation.
        Previously a "too many files opened" issue could be encountered when
        creating multiple definitions in parallel.

    .. change:: fixed

        Fixed :func:`wiz.registry.fetch` to resolve the absolute path of the
        registry in order to prevent the fetching process to fail with relative
        paths or trailing slashes.

.. release:: 1.2.1
    :date: 2018-10-24

    .. change:: fixed

        Fixed :func:`wiz.spawn.execute` to use the :func:`subprocess.call`
        convenience function which is less likely to leave remaining
        sub-processed when the parent is killed.

        This was an issue as the render farm is using :data:`signal.SIGKILL`
        to interrupt a job.

.. release:: 1.2.0
    :date: 2018-10-24

    .. change:: new
        :tags: command-line

        Added ``wiz install`` sub-command to install package definition to a
        registry.

        .. seealso:: :ref:`installing_definitions`

    .. change:: new
        :tags: definition

        Added optional :ref:`group <definition/namespace>` keyword to definition
        schema, which can be used to define where in the hierarchy of a
        :term:`VCS Registry` a definition will be installed (e.g. "python",
        "maya").

    .. change:: new
        :tags: definition

        Added optional :ref:`install-location <definition/install_location>`
        keyword to definition schema to indicate the location of a package
        data.

    .. change:: new
        :tags: API

        Added :func:`wiz.install_definitions_to_path` and
        :func:`wiz.install_definitions_to_vcs` to install one or several
        definition files to a :term:`Local Registry` or a :term:`VCS Registry`.

    .. change:: new
        :tags: API

        Added :func:`wiz.registry.install_to_path` and
        :func:`wiz.registry.install_to_vcs` to install a definition instance
        to a :term:`Local Registry` or a :term:`VCS Registry`.

    .. change:: new
        :tags: API

        Added :meth:`wiz.package.Package.localized_environ` to return
        environment mapping of a package which replace the
        :envvar:`INSTALL_LOCATION` environment variable by the
        :ref:`install-location <definition/install_location>` keyword value.

    .. change:: new
        :tags: API

        Added :meth:`wiz.definition.Definition.sanitized` to return a definition
        without keywords implemented when the definition is :func:`discovered
        <wiz.definition.discover>`. Only the keywords unrelated to the registry
        are preserved so that sanitized definition can be compared and
        installed.

    .. change:: new
        :tags: API

        Added :func:`wiz.utility.compute_label` to compute a unique label for
        a definition (e.g. "'foo' [0.1.0]").

    .. change:: new
        :tags: API

        Added :func:`wiz.utility.compute_system_label` to compute a unique label
        for the :ref:`system <definition/system>` value of a definition (e.g.
        "linux : x86_64 : el >= 6, 7").

    .. change:: new
        :tags: API

        Added :func:`wiz.utility.compute_file_name` to compute a unique
        :term:`JSON` file name for a definition (e.g. "foo-0.1.0.json").

    .. change:: new
        :tags: documentation

        Added :ref:`installing_definitions` section.

    .. change:: new
        :tags: documentation

        Added :ref:`tutorial/install/qip` section to tutorial.

    .. change:: new
        :tags: documentation

        Added :ref:`environment variable <environment_variables>` section to
        list and describe the environment variables used by Wiz.

    .. change:: new
        :tags: documentation

        Added :ref:`definition/install_location` to :ref:`definition` section.

    .. change:: changed
        :tags: definition

        Renamed keyword 'origin' to 'definition-location', to be more consistent
        with the newly added 'install-location' keyword.

    .. change:: fixed

        Actually return a copy in :func:`wiz.definition._Variant.copy`.

.. release:: 1.1.1
    :date: 2018-10-23

    .. change:: fixed
        :tags: API

        Fixed :class:`wiz.definition._Variant` to ensure that it can be
        initiated with "\*args" and "\*\*kwargs" like its mother class
        :class:`wiz.mapping.Mapping`. The manipulation methods would not work
        otherwise as it attempted to create a new Variant instance without the
        "definition_identifier" argument.

.. release:: 1.1.0
    :date: 2018-10-23

    .. change:: changed
        :tags: API

        Moved manipulation methods :meth:`~wiz.definition.Definition.set`,
        :meth:`~wiz.definition.Definition.update`,
        :meth:`~wiz.definition.Definition.extend`,
        :meth:`~wiz.definition.Definition.insert`,
        :meth:`~wiz.definition.Definition.remove`,
        :meth:`~wiz.definition.Definition.remove_key`,
        :meth:`~wiz.definition.Definition.remove_index` to mother class
        :class:`wiz.mapping.Mapping` to ensure that logic is available in
        :class:`wiz.definition._Variant` object.

.. release:: 1.0.2
    :date: 2018-10-18

    .. change:: fixed

        Updated :mod:`wiz.command_line` to convert version to a string when
        freezing the environment. Previously it would fail with a type error.

.. release:: 1.0.1
    :date: 2018-09-24

    .. change:: fixed
        :tags: debug

        Fixed :func:`wiz.graph.Resolver` to store the extracted graph in the
        history mapping instead of the original one when recording the graph
        combination extraction action (identified with
        :data:`~wiz.symbol.GRAPH_COMBINATION_EXTRACTION_ACTION`).

.. release:: 1.0.0
    :date: 2018-09-05

    .. change:: new
        :tags: API

        Added :func:`wiz.graph.generate_variant_combinations` to create a
        :term:`generator iterator` with all graph combinations from a list of
        conflicting variant groups. Implemented it within
        :class:`wiz.graph.Resolver` instance instead of dividing the graph with
        all possible combinations to optimize the resolution process.

    .. change:: new
        :tags: API

        Added :func:`wiz.graph.remove_node_and_relink` to remove a node from the
        graph and connect node's parents to other nodes with a new requirement.
        This logic was previously part of
        :meth:`wiz.graph.Resolver.resolve_conflicts`.

    .. change:: new
        :tags: API

        Added :func:`wiz.graph.extract_parents` to extract existing parent node
        identifiers from a node.

    .. change:: changed
        :tags: API

        Updated :class:`wiz.graph.Resolver` and :class:`wiz.graph.Graph` to
        better handle graph division from variant groups added to the graph.
        Previously variant groups were simply identified during the package
        extraction process so a single variant could appear in several groups,
        which led to unnecessary graph divisions. Variant groups are now
        organized per definition identifier and updated for each package added
        to the graph when necessary.

    .. change:: changed
        :tags: API

        Updated :class:`wiz.graph.Graph` to record the number of times a node
        variant has been added to the graph and sort each variant group
        following two criteria: First by the number of occurrences of each node
        identifier in the graph and second by the variant index defined in the
        package definition. This will ensure that a variant called multiple
        times will have priority over the others during the graph division.

    .. change:: changed
        :tags: API

        Updated :class:`wiz.graph.Resolver` to better identify compatibility
        between package requirements during the conflict resolution process.
        Previously conflicting packages were compared with each other's
        requirement to ensure that at least one of them were matching both
        requirements. For instance:

        .. code-block:: none

            - 'foo==0.5.0' is required by 'foo<1';
            - 'foo==1.0.0' is required by 'foo';
            - The version '0.5.0' is matching both requirements;
            - Requirements 'foo<1' and 'foo' are seen as compatible.

        However, this strategy could not recognize when two conflicting packages
        had compatible requirements even when neither package versions could
        match both requirements:

        .. code-block:: none

            - 'foo==0.5.0' is required by 'foo<1';
            - 'foo==1.0.0' is required by 'foo!=0.5.0';
            - Versions '0.5.0' and '1.0.0' cannot match both requirements;
            - Requirements 'foo<1' and 'foo!=0.5.0' are seen as incompatible.

        The new strategy chosen is to directly attempt to :func:`extract
        <wiz.package.extract>` packages from the combination of both
        requirements so that an error could be raised according to the result.
        As a consequence, the latest example would not fail if a version
        'foo==0.2.0' can be fetched.

    .. change:: changed
        :tags: API

        Renamed :func:`wiz.graph.compute_priority_mapping` to
        :func:`wiz.graph.compute_distance_mapping` to prevent confusion as a
        shortest path algorithm (Dijkstra's algorithm) is being used to define
        the "priorities" which are the shortest possible paths from nodes to the
        root of the graph.

    .. change:: changed
        :tags: API

        Renamed :func:`wiz.graph.sorted_from_priority` to
        :func:`wiz.graph.updated_by_distance` for clarity.

    .. change:: changed
        :tags: API

        Renamed :func:`wiz.graph.extract_conflicted_nodes` to
        :func:`wiz.graph.extract_conflicting_nodes` for clarity.

    .. change:: changed
        :tags: API

        Updated :class:`wiz.graph.Resolver` to keep track of updates in the
        graph during the conflict resolution process in order to compute a new
        distance mapping only when necessary.

    .. change:: changed
        :tags: API

        Removed :func:`wiz.graph.validate_requirements` as this functionality
        is not necessary anymore.

    .. change:: changed
        :tags: API

        Removed :func:`wiz.graph.extract_requirement` as this functionality
        is not necessary anymore.

    .. change:: changed
        :tags: API

        Removed :meth:`wiz.graph.Graph.copy` as this functionality
        is not necessary anymore.

    .. change:: fixed
        :tags: API

        Fixed :class:`wiz.graph.Resolver` to keep track of definition
        identifiers which led to graph divisions to prevent dividing several
        time the graph with the same package variants when graph is being
        updated during conflict resolution process.

.. release:: 0.17.0
    :date: 2018-08-28

    .. change:: changed
        :tags: API

        Updated :func:`wiz.package.initiate_environ` to forward the
        :envvar:`XAUTHORITY` environment variable into the initial environment
        as it is required by some applications.

.. release:: 0.16.0
    :date: 2018-08-16

    .. change:: changed
        :tags: API

        Updated :func:`wiz.resolve_context` to make the *definition_mapping*
        argument optional. If no definition mapping is provided, a sensible one
        will be fetched from default registries.

    .. change:: changed
        :tags: API

        Updated :meth:`~wiz.definition.Definition.remove` method to return
        :class:`~wiz.definition.Definition` instance without raising
        :exc:`KeyError` exception when element to remove does not exist.

    .. change:: changed
        :tags: API

        Updated :meth:`~wiz.definition.Definition.remove_key` method to return
        :class:`~wiz.definition.Definition` instance without raising
        :exc:`KeyError` exception when element to remove does not exist.

    .. change:: changed
        :tags: API

        Updated :meth:`~wiz.definition.Definition.remove_key` method to return
        copy of a :class:`~wiz.definition.Definition` instance without element
        mapping if the latest key is removed.

    .. change:: changed
        :tags: API

        Updated :meth:`~wiz.definition.Definition.remove_index` method to return
        :class:`~wiz.definition.Definition` instance without raising
        :exc:`KeyError` exception when index to remove does not exist.

    .. change:: changed
        :tags: API

        Updated :meth:`~wiz.definition.Definition.remove_index` method to return
        copy of a :class:`~wiz.definition.Definition` instance without element
        list if the latest item is removed.

    .. change:: fixed
        :tags: API

        Fixed :mod:`wiz.mapping` to prevent serialisation of boolean values as
        it causes validation errors when serialized mapping is used to create
        a new :class:`~wiz.definition.Definition` instance.

.. release:: 0.15.1
    :date: 2018-08-14

    .. change:: fixed
        :tags: API

        Fixed :func:`wiz.definition.fetch` to sort implicit packages in inverse
        order of discovery to ensure that the package from the latest registries
        have highest priority.

    .. change:: fixed
        :tags: API

        Fixed :meth:`wiz.mapping.Mapping.to_ordered_dict` to ensure that
        the :ref:`auto-use <definition/auto-use>` keyword is displayed at a
        logical position in the serialized definition and package instances.

.. release:: 0.15.0
    :date: 2018-08-14

    .. change:: new
        :tags: API

        Added :meth:`~wiz.definition.Definition.set` method to return copy
        of a :class:`~wiz.definition.Definition` instance with a new element.

    .. change:: new
        :tags: API

        Added :meth:`~wiz.definition.Definition.update` method to return copy
        of a :class:`~wiz.definition.Definition` instance with element mapping
        updated.

    .. change:: new
        :tags: API

        Added :meth:`~wiz.definition.Definition.extend` method to return copy
        of a :class:`~wiz.definition.Definition` instance with element list
        extended.

    .. change:: new
        :tags: API

        Added :meth:`~wiz.definition.Definition.insert` method to return copy
        of a :class:`~wiz.definition.Definition` instance with element added
        to list at specific index.

    .. change:: new
        :tags: API

        Added :meth:`~wiz.definition.Definition.remove` method to return copy
        of a :class:`~wiz.definition.Definition` instance without a specific
        element.

    .. change:: new
        :tags: API

        Added :meth:`~wiz.definition.Definition.remove_key` method to return
        copy of a :class:`~wiz.definition.Definition` instance without a
        specific key in element mapping.

    .. change:: new
        :tags: API

        Added :meth:`~wiz.definition.Definition.remove_index` method to return
        copy of a :class:`~wiz.definition.Definition` instance without a
        specific index in element list.

    .. change:: new
        :tags: API

        Added :func:`wiz.load_definition` to conveniently alias the
        :func:`wiz.definition.load` function.

    .. change:: changed
        :tags: API

        Updated :func:`wiz.export_definition` to export a :term:`JSON` file from
        a mapping or a :class:`~wiz.definition.Definition` instance.

.. release:: 0.14.0
    :date: 2018-08-10

    .. change:: new
        :tags: definition

        Added optional :ref:`constraints <definition/constraints>` keyword to
        definition schema which indicates a list of package requirements which
        should be used to resolve a context only if another package with the
        same definition identifier is required.

    .. change:: new
        :tags: definition

        Added optional :ref:`auto-use <definition/auto-use>` keyword to
        definition schema which indicates whether corresponding package should
        be used implicitly to resolve context. Default is False.

    .. change:: new
        :tags: command-line

        Added :option:`--ignore-implicit <wiz --ignore-implicit>` command line
        option to skip implicit packages.

    .. change:: new
        :tags: API

        Added :func:`wiz.package.generate_identifier` to generate corresponding
        package identifier from a definition.

    .. change:: changed
        :tags: API

        Updated :func:`wiz.definition.fetch` to detect implicit package
        identifiers and add it to the definition mapping returned.

    .. change:: changed
        :tags: API

        Updated :meth:`wiz.graph.Graph.update_from_requirements` to take
        constraint packages into account while resolving the graph.

    .. change:: fixed
        :tags: API

        Fixed :meth:`wiz.graph.extract_requirement` to retrieve requirement when
        the parent node is :attr:`wiz.graph.Graph.ROOT`.

.. release:: 0.13.0
    :date: 2018-07-26

    .. change:: changed
        :tags: registry

        Changed :func:`wiz.registry.get_defaults` to update the location of the
        site registry folder in order to prevent using the :file:`.common`
        hidden folder.

        :file:`/jobs/.common/wiz/registry/default` →
        :file:`/jobs/.wiz/registry/default`

    .. change:: changed
        :tags: registry

        Changed :func:`wiz.registry.discover` to update the location of the
        project registry sub-folder in order to prevent using the
        :file:`.common` hidden folder.

        :file:`[PREFIX_PROJECT]/.common/wiz/registry` →
        :file:`[PREFIX_PROJECT]/.wiz/registry`

.. release:: 0.12.0
    :date: 2018-06-08

    .. change:: changed
        :tags: registry

        Changed :func:`wiz.registry.get_defaults` to update the location of the
        site registry folder.

        :file:`/jobs/.common/wiz/registry` → :file:`/jobs/.common/wiz/registry/default`

.. release:: 0.11.1
    :date: 2018-06-06

    .. change:: fixed

        Changed the `MANIFEST template
        <https://docs.python.org/2/distutils/sourcedist.html#the-manifest-in-template>`_
        to release the package source with :term:`JSON` files.

.. release:: 0.11.0
    :date: 2018-06-06

    .. change:: new
        :tags: API

        Added :func:`wiz.validator.yield_definition_errors` to identify and
        yield potential errors in a definition data following a
        :term:`JSON Schema`.

    .. change:: changed
        :tags: API

        Changed :class:`wiz.definition.Definition` to validate data mapping on
        instantiation and raise potential error as
        :exc:`~wiz.exception.IncorrectDefinition`.

    .. change:: changed
        :tags: API

        Changed :func:`wiz.export_definition` to take a data mapping instead of
        individually requesting each keyword.

        The "packages" argument which were used to pass a list of
        :class:`~wiz.package.Package` instances to indicate the requirements
        list is no longer necessary as the requirements list could directly be
        passed to the data mapping. This implies that the user no longer need to
        fetch the corresponding packages prior to export a definition.

    .. change:: changed
        :tags: API

        The :func:`wiz.export_bash_wrapper` and :func:`wiz.export_csh_wrapper`
        functions have been removed and replaced by an :func:`wiz.export_script`
        function which simply take a "script_type" argument.

.. release:: 0.10.0
    :date: 2018-05-24

    .. change:: changed

        Changed :func:`wiz.registry.discover` to yield all registry folders
        available within the path folder hierarchy if under :file:`/jobs/ads`

    .. change:: changed

        Changed :func:`wiz.registry.get_defaults` to update the location of the
        site registry folder and global registry folders.

.. release:: 0.9.2
    :date: 2018-04-30

    .. change:: changed
        :tags: logging

        Changed :func:`wiz.package.combine_command_mapping` to display a debug
        message instead of a warning message when a command from a package
        definition is being overridden in another package definition. As
        commands are being overridden for basically every usage (e.g. to add
        plugins to an application), this created confusion for the user.

.. release:: 0.9.1
    :date: 2018-04-27

    .. change:: changed
        :tags: API

        Changed :func:`wiz.discover_context` to add the resolved environment and
        command mappings to the context mapping returned.

.. release:: 0.9.0
    :date: 2018-04-26

    .. change:: new
        :tags: API

        Added :func:`wiz.fetch_package` to return best matching package instance
        from a package request.

    .. change:: new
        :tags: API

        Added :func:`wiz.fetch_package_request_from_command` to fetch the
        package request corresponding to a command request.

    .. change:: new
        :tags: API

        Added :func:`wiz.utility.get_version` to build
        :class:`packaging.version.Version` instances while raising a
        :exc:`~wiz.exception.WizError` exception in case of failure.

    .. change:: new
        :tags: API

        Added :func:`wiz.utility.get_requirement` to build
        :class:`packaging.requirements.Requirement` instances while raising a
        :exc:`~wiz.exception.WizError` exception in case of failure.

    .. change:: changed
        :tags: command-line

        Changed the ``wiz view`` sub-command to only display the full definition
        if the request is identified as a package definition. If the request is
        identified as a command, only the corresponding definition identifier is
        displayed.

    .. change:: changed
        :tags: API

        Renamed :func:`wiz.query_definition` to :func:`wiz.fetch_definition`
        for consistency.

        To prevent confusion, it now returns definition instance from a
        package definition request only, not from a command request.

    .. change:: changed
        :tags: API

        Renamed :func:`wiz.fetch_definitions` function to
        :func:`wiz.fetch_definition_mapping` for clarity.

        To keep track of the origin of the definitions fetched, the registry
        paths are now added as a "registries" keyword to the mapping returned.

    .. change:: changed
        :tags: API

        Renamed :func:`wiz.query_current_context` function to
        :func:`wiz.discover_context` for clarity.

        To prevent incorrect packages to be fetched from different registries,
        the original registry list is now stored in a :envvar:`WIZ_CONTEXT`
        environment variable along with the package identifiers so that a valid
        definition mapping could be fetched internally.

    .. change:: changed
        :tags: API

        Renamed :func:`wiz.resolve_package_context` function to
        :func:`wiz.resolve_context` for consistency.

        To prevent incorrect packages to be fetched from different registries
        when discovering the context from a resolved environment, the encoded
        package identifiers are now stored in a :envvar:`WIZ_CONTEXT`
        environment variable along with the registry list.

    .. change:: changed
        :tags: API

        Removed :func:`wiz.resolve_command_context` for consistency as the
        context should be only retrievable with a package request.

.. release:: 0.8.2
    :date: 2018-04-23

    .. change:: fixed
        :tags: API

        Added packages list to the context mapping retrieved by the
        :func:`wiz.query_current_context` function.

.. release:: 0.8.1
    :date: 2018-04-23

    .. change:: fixed
        :tags: API

        Added missing argument to :func:`wiz.query_current_context` function.

.. release:: 0.8.0
    :date: 2018-04-23

    .. change:: new
        :tags: documentation

        Added :ref:`tutorial` section to documentation, including a guide for
        :ref:`tutorial/project`, as well as some introduction into
        :ref:`registry` and :ref:`definition`.
        Additonal :ref:`guidelines` and :ref:`tools` sections have been added to
        provide help for developers.

.. release:: 0.7.1
    :date: 2018-04-20

    .. change:: fixed
        :tags: command-line

        Fixed :func:`wiz.command_line.main` to correctly launch a command within
        a resolved context as follow::

            wiz use baselight-nuke -- nukex

    .. change:: fixed
        :tags: debug

        Changed :func:`wiz.history.get` to correctly set the timestamp to the
        history mapping returned.

.. release:: 0.7.0
    :date: 2018-04-18

    .. change:: fixed
        :tags: resolver

        When a node was removed from the graph due to a requirement conflict
        which prioritize another version of the same package identifier, the
        link was not re-assigned to the correct node. This could lead to
        an incorrect priority mapping computation which would alter the package
        order resolution.

        Changed :meth:`wiz.graph.Resolver.resolve_conflicts` to update the link
        when a conflicted node is removed.

.. release:: 0.6.0
    :date: 2018-04-18

    .. change:: fixed
        :tags: registry

        Changed :func:`wiz.registry.fetch` to return the registry folders is the
        correct order so that package definitions from the secondary registry h
        ave priority order package definitions from the primary registry.

.. release:: 0.5.0
    :date: 2018-04-17

    .. change:: changed
        :tags: command-line

        Moved :option:`--definition-search-paths <wiz --definition-search-paths>`,
        to the top level parser so that registries could be modified for every
        sub-commands.

.. release:: 0.4.0
    :date: 2018-04-17

    .. change:: changed
        :tags: registry

        Changed :func:`wiz.registry.get_defaults` to return two global registry
        folders instead of one: The "primary" registry would store all vanilla
        package definitions and the "secondary" one would store all package
        combinations that need to be available globally.

.. release:: 0.3.0
    :date: 2018-04-16

    .. change:: new
        :tags: debug

        Added :mod:`wiz.history` to let the user record a compressed file
        with all necessary information about the API calls executed and the
        context in which it was executed (wiz version, username, hostname, time,
        timezone,...).

        :func:`wiz.history.record_action` is called within precise functions
        with a clear action identifier and relevant arguments to record all
        major steps of the graph resolution process (including errors).

    .. change:: new
        :tags: command-line, debug

        Added :option:`--record <wiz --record>` command line option to export a
        dump file with :mod:`recorded history <wiz.history>`.

    .. change:: changed
        :tags: debug

        Changed :meth:`wiz.graph.Resolver.compute_packages` to traverse package
        requirements in `Breadth First Mode`_ in order to include packages with
        highest priority first in the graph. This allow for better error message
        (incorrect package with higher priority will fail before a less
        important one), and a more logical order for actions recorded in
        :mod:`recorded history <wiz.history>`.

        .. _Breadth First Mode: https://en.wikipedia.org/wiki/Breadth-first_search

.. release:: 0.2.0
    :date: 2018-03-30

    .. change:: changed
        :tags: deployment

        Remove :file:`package.py` script as the tool will be installed as a
        library within a python context instead.

.. release:: 0.1.0
    :date: 2018-03-30

    .. change:: new
        :tags: command-line

        Added :mod:`wiz.command_line` to initiate the command line tool.

    .. change:: new
        :tags: API

        Added :mod:`wiz` to expose high-level API.

    .. change:: new
        :tags: API

        Added :mod:`wiz.definition` to discover and create
        :class:`~wiz.definition.Definition` instances from registry folder.

    .. change:: new
        :tags: API

        Added :mod:`wiz.package` to extract :class:`~wiz.package.Package`
        instances from a :class:`~wiz.definition.Definition` instance and
        resolve a context mapping with initial environment mapping.

    .. change:: new
        :tags: API

        Added :mod:`wiz.graph` to resolve package requirement graph(s) and
        extract ordered :class:`~wiz.package.Package` instances.

    .. change:: new
        :tags: API

        Added :mod:`wiz.registry` to query available registry folders.

    .. change:: new
        :tags: API

        Added :mod:`wiz.spawn` to start a :term:`shell <Unix Shell>` or execute
        a command within a resolved environment mapping.

    .. change:: new
        :tags: API

        Added :mod:`wiz.system` to query current system information and filter
        fetched definitions accordingly.

    .. change:: new
        :tags: API

        Added :mod:`wiz.filesystem` to deal with files and folders creation.

    .. change:: new
        :tags: internal

        Added :mod:`wiz.mapping` to define immutable serializable mapping object
        used by :class:`~wiz.definition.Definition` and
        :class:`~wiz.package.Package` instances.

    .. change:: new
        :tags: API

        Added :mod:`wiz.symbol` to regroup all Wiz symbols.

    .. change:: new
        :tags: API

        Added :mod:`wiz.exception` to regroup all Wiz exceptions.<|MERGE_RESOLUTION|>--- conflicted
+++ resolved
@@ -5,12 +5,6 @@
 *************
 
 .. release:: Upcoming
-
-    .. change:: new
-        :tags: command-line
-
-        Added :option:`--timeout <wiz --timeout>` to specify a time limit after
-        which a graph resolve should be aborted to avoid the process hanging.
 
     .. change:: new
         :tags: command-line
@@ -271,20 +265,6 @@
         Updated :class:`wiz.graph.Resolver` and :class:`wiz.graph.Graph` to take
         conditions into account while resolving the graph.
 
-<<<<<<< HEAD
-    .. change:: changed
-        :tags: API
-
-        Updated :class:`wiz.graph.Resolver` and :class:`wiz.graph.Graph` to
-        handle package extraction error so that it does not raise if faulty
-        packages are not in resolved packages. If a package extraction error is
-        raised for one combination of the graph, another graph combination will
-        be fetched and the error will be raised only if it appears for all
-        combinations.
-
-        The package extraction error has now a lower priority, so that it will
-        not be raised if a conflict error is raised before.
-
     .. change:: changed
         :tags: API
 
@@ -302,8 +282,6 @@
                 # The following command will discard 'foo>2'
                 wiz use foo foo>2
 
-=======
->>>>>>> 6537458f
     .. change:: fixed
 
         Fixed :func:`wiz.graph.combined_requirements` to take requirements from
