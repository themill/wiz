# :coding: utf-8

import pytest

import wiz.graph
import wiz.definition
from wiz.utility import Requirement


@pytest.fixture()
def spied_fetch_next_graph(mocker):
    """Return spy mocker on 'wiz.graph.Resolver._fetch_next_graph'."""
    return mocker.spy(wiz.graph.Resolver, "_fetch_next_graph")


@pytest.fixture()
def spied_fetch_distance_mapping(mocker):
    """Return spy mocker on 'wiz.graph.Resolver._fetch_distance_mapping'."""
    return mocker.spy(wiz.graph.Resolver, "_fetch_distance_mapping")


@pytest.fixture()
def spied_extract_combinations(mocker):
    """Return spy mocker on 'wiz.graph.Resolver._extract_combinations'."""
    return mocker.spy(wiz.graph.Resolver, "_extract_combinations")


@pytest.fixture()
def spied_resolve_conflicts(mocker):
    """Return spy mocker on 'wiz.graph.Resolver._resolve_conflicts'."""
    return mocker.spy(wiz.graph.Resolver, "_resolve_conflicts")


@pytest.fixture()
def spied_compute_distance_mapping(mocker):
    """Return spy mocker on 'wiz.graph.compute_distance_mapping'."""
    return mocker.spy(wiz.graph, "compute_distance_mapping")


@pytest.fixture()
def spied_generate_variant_combinations(mocker):
    """Return spy mocker on 'wiz.graph.generate_variant_combinations'.
    """
    return mocker.spy(wiz.graph, "generate_variant_combinations")


@pytest.fixture()
def spied_trim_unreachable_from_graph(mocker):
    """Return spy mocker on 'wiz.graph.trim_unreachable_from_graph'.
    """
    return mocker.spy(wiz.graph, "trim_unreachable_from_graph")


@pytest.fixture()
def spied_updated_by_distance(mocker):
    """Return spy mocker on 'wiz.graph.updated_by_distance'."""
    return mocker.spy(wiz.graph, "updated_by_distance")


@pytest.fixture()
def spied_extract_conflicting_nodes(mocker):
    """Return spy mocker on 'wiz.graph.extract_conflicting_nodes'."""
    return mocker.spy(wiz.graph, "extract_conflicting_nodes")


@pytest.fixture()
def spied_combined_requirements(mocker):
    """Return spy mocker on 'wiz.graph.combined_requirements'."""
    return mocker.spy(wiz.graph, "combined_requirements")


@pytest.fixture()
def spied_extract_parents(mocker):
    """Return spy mocker on 'wiz.graph.extract_parents'."""
    return mocker.spy(wiz.graph, "extract_parents")


@pytest.fixture()
def spied_remove_node_and_relink(mocker):
    """Return spy mocker on 'wiz.graph.remove_node_and_relink'."""
    return mocker.spy(wiz.graph, "remove_node_and_relink")


@pytest.fixture()
def spied_extract_ordered_packages(mocker):
    """Return spy mocker on 'wiz.graph.extract_ordered_packages'."""
    return mocker.spy(wiz.graph, "extract_ordered_packages")


def test_scenario_1(
    spied_fetch_next_graph,
    spied_fetch_distance_mapping,
    spied_extract_combinations,
    spied_resolve_conflicts,
    spied_compute_distance_mapping,
    spied_generate_variant_combinations,
    spied_trim_unreachable_from_graph,
    spied_updated_by_distance,
    spied_extract_conflicting_nodes,
    spied_combined_requirements,
    spied_extract_parents,
    spied_remove_node_and_relink,
    spied_extract_ordered_packages
):
    """Compute packages for the following graph.

    Root
     |
     |--(A): A==0.2.0
     |   |
     |   `--(C >=0.3.2, <1): C==0.3.2
     |       |
     |       `--(D==0.1.0): D==0.1.0
     |
     `--(G): G==2.0.2
         |
         `--(B<0.2.0): B==0.1.0
             |
             |--(D>=0.1.0): D==0.1.4
             |   |
             |   `--(E>=2): E==2.3.0
             |       |
             |       `--(F>=0.2): F==1.0.0
             |
             `--(F>=1): F==1.0.0

    Expected: F==1.0.0, D==0.1.0, B==0.1.0, C==0.3.2, G==2.0.2, A==0.2.0

    The position of 'D==0.1.0' / 'B==0.1.0' and 'C==0.3.2' / 'G==2.0.2' can
    vary as they have similar priority numbers.

    """
    definition_mapping = {
        "A": {
            "0.2.0": wiz.definition.Definition({
                "identifier": "A",
                "version": "0.2.0",
                "requirements": ["C>=0.3.2, <1"]
            }),
            "0.1.0": wiz.definition.Definition({
                "identifier": "A",
                "version": "0.1.0"
            })
        },
        "B": {
            "0.2.0": wiz.definition.Definition({
                "identifier": "B",
                "version": "0.2.0"
            }),
            "0.1.0": wiz.definition.Definition({
                "identifier": "B",
                "version": "0.1.0",
                "requirements": ["D>=0.1.0", "F>=1"]
            })
        },
        "C": {
            "1.0.0": wiz.definition.Definition({
                "identifier": "C",
                "version": "1.0.0"
            }),
            "0.3.2": wiz.definition.Definition({
                "identifier": "C",
                "version": "0.3.2",
                "requirements": ["D==0.1.0"]
            })
        },
        "D": {
            "0.1.4": wiz.definition.Definition({
                "identifier": "D",
                "version": "0.1.4",
                "requirements": ["E>=2"]
            }),
            "0.1.0": wiz.definition.Definition({
                "identifier": "D",
                "version": "0.1.0"
            })
        },
        "E": {
            "2.3.0": wiz.definition.Definition({
                "identifier": "E",
                "version": "2.3.0",
                "requirements": ["F>=0.2"]
            })
        },
        "F": {
            "1.0.0": wiz.definition.Definition({
                "identifier": "F",
                "version": "1.0.0"
            }),
            "0.9.0": wiz.definition.Definition({
                "identifier": "F",
                "version": "0.9.0"
            })
        },
        "G": {
            "2.0.2": wiz.definition.Definition({
                "identifier": "G",
                "version": "2.0.2",
                "requirements": ["B<0.2.0"]
            }),
            "2.0.1": wiz.definition.Definition({
                "identifier": "B",
                "version": "2.0.1"
            })
        }
    }

    resolver = wiz.graph.Resolver(definition_mapping)
    packages = resolver.compute_packages([Requirement("A"), Requirement("G")])

    assert len(packages) == 6
    assert packages[0].identifier == "F==1.0.0"

    # Order can vary cause both have priority of 3
    assert packages[1].identifier in ["D==0.1.0", "B==0.1.0"]
    assert packages[2].identifier in ["D==0.1.0", "B==0.1.0"]
    assert packages[2] != packages[1]

    # Order can vary cause both have priority of 2
    assert packages[3].identifier in ["C==0.3.2", "G==2.0.2"]
    assert packages[4].identifier in ["C==0.3.2", "G==2.0.2"]
    assert packages[4] != packages[3]

    assert packages[5].identifier == "A==0.2.0"

    # Check spied functions / methods
    assert spied_fetch_next_graph.call_count == 1
    assert spied_fetch_distance_mapping.call_count == 4
    assert spied_extract_combinations.call_count == 1
    assert spied_resolve_conflicts.call_count == 1
    assert spied_compute_distance_mapping.call_count == 2
    assert spied_generate_variant_combinations.call_count == 0
    assert spied_trim_unreachable_from_graph.call_count == 2
    assert spied_updated_by_distance.call_count == 2
    assert spied_extract_conflicting_nodes.call_count == 2
    assert spied_combined_requirements.call_count == 2
    assert spied_extract_parents.call_count == 0
    assert spied_remove_node_and_relink.call_count == 1
    assert spied_extract_ordered_packages.call_count == 1


def test_scenario_2(
    spied_fetch_next_graph,
    spied_fetch_distance_mapping,
    spied_extract_combinations,
    spied_resolve_conflicts,
    spied_compute_distance_mapping,
    spied_generate_variant_combinations,
    spied_trim_unreachable_from_graph,
    spied_updated_by_distance,
    spied_extract_conflicting_nodes,
    spied_combined_requirements,
    spied_extract_parents,
    spied_remove_node_and_relink,
    spied_extract_ordered_packages
):
    """Fail to compute packages for the following graph.

    Root
     |
     |--(A): A==0.2.0
     |   |
     |   `--(C >=0.3.2, <1): C==0.3.2
     |       |
     |       `--(D==0.1.0): D==0.1.0
     |
     `--(G): G==2.0.2
         |
         `--(B<0.2.0): B==0.1.0
             |
             |--(D>0.1.0): D==0.1.4
             |   |
             |   `--(E>=2): E==2.3.0
             |       |
             |       `--(F>=0.2): F==1.0.0
             |
             `--(F>=1): F==1.0.0

    Expected: Unable to compute due to requirement compatibility between
    'D>0.1.0' and 'D==0.1.0'.

    """
    definition_mapping = {
        "A": {
            "0.2.0": wiz.definition.Definition({
                "identifier": "A",
                "version": "0.2.0",
                "requirements": ["C>=0.3.2, <1"]
            }),
            "0.1.0": wiz.definition.Definition({
                "identifier": "A",
                "version": "0.1.0"
            })
        },
        "B": {
            "0.2.0": wiz.definition.Definition({
                "identifier": "B",
                "version": "0.2.0"
            }),
            "0.1.0": wiz.definition.Definition({
                "identifier": "B",
                "version": "0.1.0",
                "requirements": ["D>0.1.0", "F>=1"]
            })
        },
        "C": {
            "1.0.0": wiz.definition.Definition({
                "identifier": "C",
                "version": "1.0.0"
            }),
            "0.3.2": wiz.definition.Definition({
                "identifier": "C",
                "version": "0.3.2",
                "requirements": ["D==0.1.0"]
            })
        },
        "D": {
            "0.1.4": wiz.definition.Definition({
                "identifier": "D",
                "version": "0.1.4",
                "requirements": ["E>=2"]
            }),
            "0.1.0": wiz.definition.Definition({
                "identifier": "D",
                "version": "0.1.0"
            })
        },
        "E": {
            "2.3.0": wiz.definition.Definition({
                "identifier": "E",
                "version": "2.3.0",
                "requirements": ["F>=0.2"]
            })
        },
        "F": {
            "1.0.0": wiz.definition.Definition({
                "identifier": "F",
                "version": "1.0.0"
            }),
            "0.9.0": wiz.definition.Definition({
                "identifier": "F",
                "version": "0.9.0"
            })
        },
        "G": {
            "2.0.2": wiz.definition.Definition({
                "identifier": "G",
                "version": "2.0.2",
                "requirements": ["B<0.2.0"]
            }),
            "2.0.1": wiz.definition.Definition({
                "identifier": "B",
                "version": "2.0.1"
            })
        }
    }

    resolver = wiz.graph.Resolver(definition_mapping)

    with pytest.raises(wiz.exception.GraphResolutionError) as error:
        resolver.compute_packages([Requirement("A"), Requirement("G")])

    assert (
        "The combined requirement 'D >0.1.0, ==0.1.0' could not be resolved "
        "from the following packages: ['B==0.1.0', 'C==0.3.2']."
    ) in str(error)

    # Check spied functions / methods
    assert spied_fetch_next_graph.call_count == 2
    assert spied_fetch_distance_mapping.call_count == 1
    assert spied_extract_combinations.call_count == 1
    assert spied_resolve_conflicts.call_count == 1
    assert spied_compute_distance_mapping.call_count == 1
    assert spied_generate_variant_combinations.call_count == 0
    assert spied_trim_unreachable_from_graph.call_count == 1
    assert spied_updated_by_distance.call_count == 1
    assert spied_extract_conflicting_nodes.call_count == 1
    assert spied_combined_requirements.call_count == 1
    assert spied_extract_parents.call_count == 1
    assert spied_remove_node_and_relink.call_count == 0
    assert spied_extract_ordered_packages.call_count == 0


def test_scenario_3(
    spied_fetch_next_graph,
    spied_fetch_distance_mapping,
    spied_extract_combinations,
    spied_resolve_conflicts,
    spied_compute_distance_mapping,
    spied_generate_variant_combinations,
    spied_trim_unreachable_from_graph,
    spied_updated_by_distance,
    spied_extract_conflicting_nodes,
    spied_combined_requirements,
    spied_extract_parents,
    spied_remove_node_and_relink,
    spied_extract_ordered_packages
):
    """Compute packages for the following graph.

    In a situation with several solutions, the solution which guaranty the
    conservation of the node nearest to the top level is chosen

    Root
     |
     |--(A): A==1.0.0
     |   |
     |   `--(B<1): B==0.9.0
     |
     `--(B): B==1.0.0
         |
         `--(A<1): A==0.9.0

    Expected: B==0.9.0, A==1.0.0

    """
    definition_mapping = {
        "A": {
            "1.0.0": wiz.definition.Definition({
                "identifier": "A",
                "version": "1.0.0",
                "requirements": ["B<1"]
            }),
            "0.9.0": wiz.definition.Definition({
                "identifier": "A",
                "version": "0.9.0"
            })
        },
        "B": {
            "1.0.0": wiz.definition.Definition({
                "identifier": "B",
                "version": "1.0.0",
                "requirements": ["A<1"]
            }),
            "0.9.0": wiz.definition.Definition({
                "identifier": "B",
                "version": "0.9.0"
            })
        },
    }

    resolver = wiz.graph.Resolver(definition_mapping)
    packages = resolver.compute_packages([Requirement("A"), Requirement("B")])

    assert len(packages) == 2
    assert packages[0].identifier == "B==0.9.0"
    assert packages[1].identifier == "A==1.0.0"

    # Check spied functions / methods
    assert spied_fetch_next_graph.call_count == 1
    assert spied_fetch_distance_mapping.call_count == 6
    assert spied_extract_combinations.call_count == 1
    assert spied_resolve_conflicts.call_count == 1
    assert spied_compute_distance_mapping.call_count == 2
    assert spied_generate_variant_combinations.call_count == 0
    assert spied_trim_unreachable_from_graph.call_count == 2
    assert spied_updated_by_distance.call_count == 2
    assert spied_extract_conflicting_nodes.call_count == 4
    assert spied_combined_requirements.call_count == 4
    assert spied_extract_parents.call_count == 0
    assert spied_remove_node_and_relink.call_count == 1
    assert spied_extract_ordered_packages.call_count == 1


def test_scenario_4(
    spied_fetch_next_graph,
    spied_fetch_distance_mapping,
    spied_extract_combinations,
    spied_resolve_conflicts,
    spied_compute_distance_mapping,
    spied_generate_variant_combinations,
    spied_trim_unreachable_from_graph,
    spied_updated_by_distance,
    spied_extract_conflicting_nodes,
    spied_combined_requirements,
    spied_extract_parents,
    spied_remove_node_and_relink,
    spied_extract_ordered_packages
):
    """Compute packages for the following graph.

    When only the identifier of a definition with several variants is required,
    all variants are added to the graph which is then divided into as many
    graphs as there are variants. The graph are ordered following the order of
    the variants and the first graph to resolve is the solution.

    Root
     |
     |--(A): A[V1]==1.0.0
     |   |
     |   `--(B >=1, <2): B==1.0.0
     |
     |--(A): A[V2]==1.0.0
     |   |
     |   `--(B >=2, <3): B==2.0.0
     |
     |--(A): A[V3]==1.0.0
     |   |
     |   `--(B >=3, <4): B==3.0.0
     |
     `--(A): A[V4]==1.0.0
         |
         `--(B >=4, <5): B==4.0.0

    Expected: B==4.0.0, A[V4]==1.0.0

    """
    definition_mapping = {
        "A": {
            "1.0.0": wiz.definition.Definition({
                "identifier": "A",
                "version": "1.0.0",
                "variants": [
                    {
                        "identifier": "V4",
                        "requirements": ["B >=4, <5"]
                    },
                    {
                        "identifier": "V3",
                        "requirements": ["B >=3, <4"]
                    },
                    {
                        "identifier": "V2",
                        "requirements": ["B >=2, <3"]
                    },
                    {
                        "identifier": "V1",
                        "requirements": ["B >=1, <2"]
                    }
                ]
            }),
        },
        "B": {
            "1.0.0": wiz.definition.Definition({
                "identifier": "B",
                "version": "1.0.0"
            }),
            "2.0.0": wiz.definition.Definition({
                "identifier": "B",
                "version": "2.0.0"
            }),
            "3.0.0": wiz.definition.Definition({
                "identifier": "B",
                "version": "3.0.0"
            }),
            "4.0.0": wiz.definition.Definition({
                "identifier": "B",
                "version": "4.0.0"
            }),
        },
    }

    resolver = wiz.graph.Resolver(definition_mapping)
    packages = resolver.compute_packages([Requirement("A")])

    assert len(packages) == 2
    assert packages[0].identifier == "B==4.0.0"
    assert packages[1].identifier == "A[V4]==1.0.0"

    # Check spied functions / methods
    assert spied_fetch_next_graph.call_count == 1
    assert spied_fetch_distance_mapping.call_count == 4
    assert spied_extract_combinations.call_count == 1
    assert spied_resolve_conflicts.call_count == 1
    assert spied_compute_distance_mapping.call_count == 2
    assert spied_generate_variant_combinations.call_count == 1
    assert spied_trim_unreachable_from_graph.call_count == 1
    assert spied_updated_by_distance.call_count == 1
    assert spied_extract_conflicting_nodes.call_count == 1
    assert spied_combined_requirements.call_count == 1
    assert spied_extract_parents.call_count == 0
    assert spied_remove_node_and_relink.call_count == 0
    assert spied_extract_ordered_packages.call_count == 1


def test_scenario_5(
    spied_fetch_next_graph,
    spied_fetch_distance_mapping,
    spied_extract_combinations,
    spied_resolve_conflicts,
    spied_compute_distance_mapping,
    spied_generate_variant_combinations,
    spied_trim_unreachable_from_graph,
    spied_updated_by_distance,
    spied_extract_conflicting_nodes,
    spied_combined_requirements,
    spied_extract_parents,
    spied_remove_node_and_relink,
    spied_extract_ordered_packages
):
    """Compute packages for the following graph.

    When a specific variant of a definition is required, only one graph with
    this exact variant is added to the graph.

    Root
     |
     `--(A[V1]): A[V1]==1.0.0
         |
         `--(B >=1, <2): B==1.0.0

    Expected: B==1.0.0, A[V1]==1.0.0

    """
    definition_mapping = {
        "A": {
            "1.0.0": wiz.definition.Definition({
                "identifier": "A",
                "version": "1.0.0",
                "variants": [
                    {
                        "identifier": "V4",
                        "requirements": ["B >=4, <5"]
                    },
                    {
                        "identifier": "V3",
                        "requirements": ["B >=3, <4"]
                    },
                    {
                        "identifier": "V2",
                        "requirements": ["B >=2, <3"]
                    },
                    {
                        "identifier": "V1",
                        "requirements": ["B >=1, <2"]
                    }
                ]
            }),
        },
        "B": {
            "1.0.0": wiz.definition.Definition({
                "identifier": "B",
                "version": "1.0.0"
            }),
            "2.0.0": wiz.definition.Definition({
                "identifier": "B",
                "version": "2.0.0"
            }),
            "3.0.0": wiz.definition.Definition({
                "identifier": "B",
                "version": "3.0.0"
            }),
            "4.0.0": wiz.definition.Definition({
                "identifier": "B",
                "version": "4.0.0"
            }),
        },
    }

    resolver = wiz.graph.Resolver(definition_mapping)
    packages = resolver.compute_packages([Requirement("A[V1]")])

    assert len(packages) == 2
    assert packages[0].identifier == "B==1.0.0"
    assert packages[1].identifier == "A[V1]==1.0.0"

    # Check spied functions / methods
    assert spied_fetch_next_graph.call_count == 1
    assert spied_fetch_distance_mapping.call_count == 1
    assert spied_extract_combinations.call_count == 1
    assert spied_resolve_conflicts.call_count == 1
    assert spied_compute_distance_mapping.call_count == 1
    assert spied_generate_variant_combinations.call_count == 0
    assert spied_trim_unreachable_from_graph.call_count == 0
    assert spied_updated_by_distance.call_count == 0
    assert spied_extract_conflicting_nodes.call_count == 0
    assert spied_combined_requirements.call_count == 0
    assert spied_extract_parents.call_count == 0
    assert spied_remove_node_and_relink.call_count == 0
    assert spied_extract_ordered_packages.call_count == 1


def test_scenario_6(
    spied_fetch_next_graph,
    spied_fetch_distance_mapping,
    spied_extract_combinations,
    spied_resolve_conflicts,
    spied_compute_distance_mapping,
    spied_generate_variant_combinations,
    spied_trim_unreachable_from_graph,
    spied_updated_by_distance,
    spied_extract_conflicting_nodes,
    spied_combined_requirements,
    spied_extract_parents,
    spied_remove_node_and_relink,
    spied_extract_ordered_packages
):
    """Compute packages for the following graph.

    Like the scenario 4, we end up with as many graph as there are variants. But
    the additional requirement makes the 2 first graphs fail so that only the
    3rd graph is resolved.

    Root
     |
     |--(A): A[V1]==1.0.0
     |   |
     |   `--(B >=1, <2): B==1.0.0
     |
     |--(A): A[V2]==1.0.0
     |   |
     |   `--(B >=2, <3): B==2.0.0
     |
     |--(A): A[V3]==1.0.0
     |   |
     |   `--(B >=3, <4): B==3.0.0
     |
     |--(A): A[V4]==1.0.0
     |   |
     |   `--(B >=4, <5): B==4.0.0
     |
     `--(B==2.*): B==2.0.0

    Expected: B==2.0.0, A[V2]==1.0.0

    """
    definition_mapping = {
        "A": {
            "1.0.0": wiz.definition.Definition({
                "identifier": "A",
                "version": "1.0.0",
                "variants": [
                    {
                        "identifier": "V4",
                        "requirements": ["B >=4, <5"]
                    },
                    {
                        "identifier": "V3",
                        "requirements": ["B >=3, <4"]
                    },
                    {
                        "identifier": "V2",
                        "requirements": ["B >=2, <3"]
                    },
                    {
                        "identifier": "V1",
                        "requirements": ["B >=1, <2"]
                    }
                ]
            }),
        },
        "B": {
            "1.0.0": wiz.definition.Definition({
                "identifier": "B",
                "version": "1.0.0"
            }),
            "2.0.0": wiz.definition.Definition({
                "identifier": "B",
                "version": "2.0.0"
            }),
            "3.0.0": wiz.definition.Definition({
                "identifier": "B",
                "version": "3.0.0"
            }),
            "4.0.0": wiz.definition.Definition({
                "identifier": "B",
                "version": "4.0.0"
            }),
        },
    }

    resolver = wiz.graph.Resolver(definition_mapping)
    packages = resolver.compute_packages([
        Requirement("A"), Requirement("B==2.*")
    ])

    assert len(packages) == 2
    assert packages[0].identifier == "B==2.0.0"
    assert packages[1].identifier == "A[V2]==1.0.0"

    # Check spied functions / methods
    assert spied_fetch_next_graph.call_count == 3
    assert spied_fetch_distance_mapping.call_count == 6
    assert spied_extract_combinations.call_count == 1
    assert spied_resolve_conflicts.call_count == 3
    assert spied_compute_distance_mapping.call_count == 4
    assert spied_generate_variant_combinations.call_count == 1
    assert spied_trim_unreachable_from_graph.call_count == 3
    assert spied_updated_by_distance.call_count == 3
    assert spied_extract_conflicting_nodes.call_count == 3
    assert spied_combined_requirements.call_count == 3
    assert spied_extract_parents.call_count == 2
    assert spied_remove_node_and_relink.call_count == 0
    assert spied_extract_ordered_packages.call_count == 1


def test_scenario_7(
    spied_fetch_next_graph,
    spied_fetch_distance_mapping,
    spied_extract_combinations,
    spied_resolve_conflicts,
    spied_compute_distance_mapping,
    spied_generate_variant_combinations,
    spied_trim_unreachable_from_graph,
    spied_updated_by_distance,
    spied_extract_conflicting_nodes,
    spied_combined_requirements,
    spied_extract_parents,
    spied_remove_node_and_relink,
    spied_extract_ordered_packages
):
    """Compute packages for the following graph.

    The combined requirement of packages can lead to the addition of a different
    package version to the graph during the conflict resolution process.

    Root
     |
     |--(A<=0.3.0): A==0.3.0
     |
     `--(B): B==0.1.0
         |
         `--(A !=0.3.0): A==1.0.0

    Expected: B==0.1.0, A==0.2.0

    """
    definition_mapping = {
        "A": {
            "1.0.0": wiz.definition.Definition({
                "identifier": "A",
                "version": "1.0.0"
            }),
            "0.3.0": wiz.definition.Definition({
                "identifier": "A",
                "version": "0.3.0"
            }),
            "0.2.0": wiz.definition.Definition({
                "identifier": "A",
                "version": "0.2.0"
            })
        },
        "B": {
            "0.1.0": wiz.definition.Definition({
                "identifier": "B",
                "version": "0.1.0",
                "requirements": ["A !=0.3.0"]
            })
        }
    }

    resolver = wiz.graph.Resolver(definition_mapping)
    packages = resolver.compute_packages([
        Requirement("A<=0.3.0"), Requirement("B")
    ])

    assert len(packages) == 2
    assert packages[0].identifier == "B==0.1.0"
    assert packages[1].identifier == "A==0.2.0"

    # Check spied functions / methods
    assert spied_fetch_next_graph.call_count == 1
    assert spied_fetch_distance_mapping.call_count == 5
    assert spied_extract_combinations.call_count == 2
    assert spied_resolve_conflicts.call_count == 1
    assert spied_compute_distance_mapping.call_count == 3
    assert spied_generate_variant_combinations.call_count == 0
    assert spied_trim_unreachable_from_graph.call_count == 3
    assert spied_updated_by_distance.call_count == 3
    assert spied_extract_conflicting_nodes.call_count == 3
    assert spied_combined_requirements.call_count == 3
    assert spied_extract_parents.call_count == 0
    assert spied_remove_node_and_relink.call_count == 2
    assert spied_extract_ordered_packages.call_count == 1


def test_scenario_8(
    spied_fetch_next_graph,
    spied_fetch_distance_mapping,
    spied_extract_combinations,
    spied_resolve_conflicts,
    spied_compute_distance_mapping,
    spied_generate_variant_combinations,
    spied_trim_unreachable_from_graph,
    spied_updated_by_distance,
    spied_extract_conflicting_nodes,
    spied_combined_requirements,
    spied_extract_parents,
    spied_remove_node_and_relink,
    spied_extract_ordered_packages
):
    """Compute packages for the following graph.

    When conflicts parents are themselves conflicting, they should be discarded
    so that the next conflict is taken care of first.

    Root
     |
     |--(A): A==1.0.0
     |   |
     |   `--(C>=1): C== 1.0.0
     |
     `--(B): B==0.1.0
         |
         `--(A <1): A== 0.9.0
             |
             `--(C <1): C== 0.9.0

    Expected: C==0.9.0, A==0.9.0, B==0.1.0

    """
    definition_mapping = {
        "A": {
            "1.0.0": wiz.definition.Definition({
                "identifier": "A",
                "version": "1.0.0",
                "requirements": ["C>=1"]
            }),
            "0.9.0": wiz.definition.Definition({
                "identifier": "A",
                "version": "0.9.0",
                "requirements": ["C<1"]
            })
        },
        "B": {
            "0.1.0": wiz.definition.Definition({
                "identifier": "B",
                "version": "0.1.0",
                "requirements": ["A<1"],

            })
        },
        "C": {
            "1.0.0": wiz.definition.Definition({
                "identifier": "C",
                "version": "1.0.0"
            }),
            "0.9.0": wiz.definition.Definition({
                "identifier": "C",
                "version": "0.9.0"
            })
        },
    }

    resolver = wiz.graph.Resolver(definition_mapping)
    packages = resolver.compute_packages([
        Requirement("A"), Requirement("B")
    ])

    assert len(packages) == 3
    assert packages[0].identifier == "C==0.9.0"
    assert packages[1].identifier == "A==0.9.0"
    assert packages[2].identifier == "B==0.1.0"

    # Check spied functions / methods
    assert spied_fetch_next_graph.call_count == 1
    assert spied_fetch_distance_mapping.call_count == 6
    assert spied_extract_combinations.call_count == 1
    assert spied_resolve_conflicts.call_count == 1
    assert spied_compute_distance_mapping.call_count == 2
    assert spied_generate_variant_combinations.call_count == 0
    assert spied_trim_unreachable_from_graph.call_count == 2
    assert spied_updated_by_distance.call_count == 2
    assert spied_extract_conflicting_nodes.call_count == 4
    assert spied_combined_requirements.call_count == 4
    assert spied_extract_parents.call_count == 2
    assert spied_remove_node_and_relink.call_count == 1
    assert spied_extract_ordered_packages.call_count == 1


def test_scenario_9(
    spied_fetch_next_graph,
    spied_fetch_distance_mapping,
    spied_extract_combinations,
    spied_resolve_conflicts,
    spied_compute_distance_mapping,
    spied_generate_variant_combinations,
    spied_trim_unreachable_from_graph,
    spied_updated_by_distance,
    spied_extract_conflicting_nodes,
    spied_combined_requirements,
    spied_extract_parents,
    spied_remove_node_and_relink,
    spied_extract_ordered_packages
):
    """Compute packages for the following graph.

    Like the scenario 8 with different order in the graph.

    Root
     |
     |--(A <1): A== 0.9.0
     |   |
     |   `--(C <1): C== 0.9.0
     |
     `--(B): B==0.1.0
         |
         `--(A): A== 1.0.0
             |
             `--(C>=1): C== 1.0.0

    Expected: C==0.9.0, B==0.1.0, A==0.9.0

    """
    definition_mapping = {
        "A": {
            "1.0.0": wiz.definition.Definition({
                "identifier": "A",
                "version": "1.0.0",
                "requirements": ["C>=1"]
            }),
            "0.9.0": wiz.definition.Definition({
                "identifier": "A",
                "version": "0.9.0",
                "requirements": ["C<1"]
            })
        },
        "B": {
            "0.1.0": wiz.definition.Definition({
                "identifier": "B",
                "version": "0.1.0",
                "requirements": ["A"],

            })
        },
        "C": {
            "1.0.0": wiz.definition.Definition({
                "identifier": "C",
                "version": "1.0.0"
            }),
            "0.9.0": wiz.definition.Definition({
                "identifier": "C",
                "version": "0.9.0"
            })
        },
    }

    resolver = wiz.graph.Resolver(definition_mapping)
    packages = resolver.compute_packages([
        Requirement("A <1"), Requirement("B")
    ])

    assert len(packages) == 3
    assert packages[0].identifier == "B==0.1.0"
    assert packages[1].identifier == "C==0.9.0"
    assert packages[2].identifier == "A==0.9.0"

    # Check spied functions / methods
    assert spied_fetch_next_graph.call_count == 1
    assert spied_fetch_distance_mapping.call_count == 6
    assert spied_extract_combinations.call_count == 1
    assert spied_resolve_conflicts.call_count == 1
    assert spied_compute_distance_mapping.call_count == 2
    assert spied_generate_variant_combinations.call_count == 0
    assert spied_trim_unreachable_from_graph.call_count == 2
    assert spied_updated_by_distance.call_count == 2
    assert spied_extract_conflicting_nodes.call_count == 4
    assert spied_combined_requirements.call_count == 4
    assert spied_extract_parents.call_count == 1
    assert spied_remove_node_and_relink.call_count == 1
    assert spied_extract_ordered_packages.call_count == 1


def test_scenario_10(
    spied_fetch_next_graph,
    spied_fetch_distance_mapping,
    spied_extract_combinations,
    spied_resolve_conflicts,
    spied_compute_distance_mapping,
    spied_generate_variant_combinations,
    spied_trim_unreachable_from_graph,
    spied_updated_by_distance,
    spied_extract_conflicting_nodes,
    spied_combined_requirements,
    spied_extract_parents,
    spied_remove_node_and_relink,
    spied_extract_ordered_packages
):
    """Compute packages for the following graph.

    Like the scenario 7, a new node is added to the graph during the conflict
    resolution process, but this time the new node leads to a division of the
    graph.

    Root
     |
     |--(A<=0.3.0): A==0.3.0
     |
     `--(B): B==0.1.0
         |
         `--(A !=0.3.0): A==1.0.0

    Expected: B==0.1.0, C[V3]==1.0.0, A==0.2.0

    """
    definition_mapping = {
        "A": {
            "1.0.0": wiz.definition.Definition({
                "identifier": "A",
                "version": "1.0.0"
            }),
            "0.3.0": wiz.definition.Definition({
                "identifier": "A",
                "version": "0.3.0"
            }),
            "0.2.0": wiz.definition.Definition({
                "identifier": "A",
                "version": "0.2.0",
                "requirements": ["C"]
            })
        },
        "B": {
            "0.1.0": wiz.definition.Definition({
                "identifier": "B",
                "version": "0.1.0",
                "requirements": ["A !=0.3.0"]
            })
        },
        "C": {
            "1.0.0": wiz.definition.Definition({
                "identifier": "C",
                "version": "1.0.0",
                "variants": [
                    {
                        "identifier": "V3",
                    },
                    {
                        "identifier": "V2",
                    },
                    {
                        "identifier": "V1",
                    }
                ]
            }),
        }
    }

    resolver = wiz.graph.Resolver(definition_mapping)
    packages = resolver.compute_packages([
        Requirement("A<=0.3.0"), Requirement("B")
    ])

    assert len(packages) == 3
    assert packages[0].identifier == "B==0.1.0"
    assert packages[1].identifier == "C[V3]==1.0.0"
    assert packages[2].identifier == "A==0.2.0"

    # Check spied functions / methods
    assert spied_fetch_next_graph.call_count == 2
    assert spied_fetch_distance_mapping.call_count == 6
    assert spied_extract_combinations.call_count == 2
    assert spied_resolve_conflicts.call_count == 2
    assert spied_compute_distance_mapping.call_count == 4
    assert spied_generate_variant_combinations.call_count == 1
    assert spied_trim_unreachable_from_graph.call_count == 3
    assert spied_updated_by_distance.call_count == 3
    assert spied_extract_conflicting_nodes.call_count == 3
    assert spied_combined_requirements.call_count == 3
    assert spied_extract_parents.call_count == 0
    assert spied_remove_node_and_relink.call_count == 2
    assert spied_extract_ordered_packages.call_count == 1


def test_scenario_11(
    spied_fetch_next_graph,
    spied_fetch_distance_mapping,
    spied_extract_combinations,
    spied_resolve_conflicts,
    spied_compute_distance_mapping,
    spied_generate_variant_combinations,
    spied_trim_unreachable_from_graph,
    spied_updated_by_distance,
    spied_extract_conflicting_nodes,
    spied_combined_requirements,
    spied_extract_parents,
    spied_remove_node_and_relink,
    spied_extract_ordered_packages
):
    """Compute packages for the following graph.

    When a definition variant is present more than other variants from the same
    definition in the graph, it has priority.

    Root
     |
     |--(A): A[V1]==1.0.0
     |   |
     |   `--(B >=1, <2): B==1.0.0
     |
     |--(A): A[V2]==1.0.0
     |   |
     |   `--(B >=2, <3): B==2.0.0
     |
     |--(A): A[V3]==1.0.0
     |   |
     |   `--(B >=3, <4): B==3.0.0
     |
     `--(C): C
         |
         `--(A[V2]): A[V2]==1.0.0
             |
             `--(B >=2, <3): B==2.0.0

    Expected: C, B==2.0.0, A[V2]==1.0.0

    """
    definition_mapping = {
        "A": {
            "1.0.0": wiz.definition.Definition({
                "identifier": "A",
                "version": "1.0.0",
                "variants": [
                    {
                        "identifier": "V3",
                        "requirements": ["B >=3, <4"]
                    },
                    {
                        "identifier": "V2",
                        "requirements": ["B >=2, <3"]
                    },
                    {
                        "identifier": "V1",
                        "requirements": ["B >=1, <2"]
                    }
                ]
            })
        },
        "B": {
            "1.0.0": wiz.definition.Definition({
                "identifier": "B",
                "version": "1.0.0"
            }),
            "2.0.0": wiz.definition.Definition({
                "identifier": "B",
                "version": "2.0.0"
            }),
            "3.0.0": wiz.definition.Definition({
                "identifier": "B",
                "version": "3.0.0"
            }),
        },
        "C": {
            "unknown": wiz.definition.Definition({
                "identifier": "C",
                "requirements": ["A[V2]"]
            })
        }
    }

    resolver = wiz.graph.Resolver(definition_mapping)
    packages = resolver.compute_packages([
        Requirement("A"), Requirement("C")
    ])

    assert len(packages) == 3
    assert packages[0].identifier == "C"
    assert packages[1].identifier == "B==2.0.0"
    assert packages[2].identifier == "A[V2]==1.0.0"

    # Check spied functions / methods
    assert spied_fetch_next_graph.call_count == 1
    assert spied_fetch_distance_mapping.call_count == 4
    assert spied_extract_combinations.call_count == 1
    assert spied_resolve_conflicts.call_count == 1
    assert spied_compute_distance_mapping.call_count == 2
    assert spied_generate_variant_combinations.call_count == 1
    assert spied_trim_unreachable_from_graph.call_count == 1
    assert spied_updated_by_distance.call_count == 1
    assert spied_extract_conflicting_nodes.call_count == 1
    assert spied_combined_requirements.call_count == 1
    assert spied_extract_parents.call_count == 0
    assert spied_remove_node_and_relink.call_count == 0
    assert spied_extract_ordered_packages.call_count == 1


def test_scenario_12(
    spied_fetch_next_graph,
    spied_fetch_distance_mapping,
    spied_extract_combinations,
    spied_resolve_conflicts,
    spied_compute_distance_mapping,
    spied_generate_variant_combinations,
    spied_trim_unreachable_from_graph,
    spied_updated_by_distance,
    spied_extract_conflicting_nodes,
    spied_combined_requirements,
    spied_extract_parents,
    spied_remove_node_and_relink,
    spied_extract_ordered_packages
):
    """Compute packages for the following graph.

    When two versions of a definition are added to the graph with all their
    respective variants, the conflict is resolved for the variant with the
    highest priority.

    Root
     |
     |--(A): A[V1]==1.0.0
     |   |
     |   `--(B >=1, <2): B==1.0.0
     |
     |--(A): A[V2]==1.0.0
     |   |
     |   `--(B >=2, <3): B==2.0.0
     |
     |--(A): A[V3]==1.0.0
     |   |
     |   `--(B >=3, <4): B==3.0.0
     |
     `--(C): C
         |
         |--(A==0.5.0): A[V1]==0.5.0
         |   |
         |   `--(B >=1, <2): B==1.0.0
         |
         |--(A==0.5.0): A[V2]==0.5.0
         |   |
         |   `--(B >=1, <2): B==1.0.0
         |
         `--(A==0.5.0): A[V3]==0.5.0
             |
             `--(B >=1, <2): B==1.0.0

    Expected: B==3.0.0, A[V3]==0.5.0, C

    """
    definition_mapping = {
        "A": {
            "1.0.0": wiz.definition.Definition({
                "identifier": "A",
                "version": "1.0.0",
                "variants": [
                    {
                        "identifier": "V3",
                        "requirements": ["B >=3, <4"]
                    },
                    {
                        "identifier": "V2",
                        "requirements": ["B >=2, <3"]
                    },
                    {
                        "identifier": "V1",
                        "requirements": ["B >=1, <2"]
                    }
                ]
            }),
            "0.5.0": wiz.definition.Definition({
                "identifier": "A",
                "version": "0.5.0",
                "variants": [
                    {
                        "identifier": "V3",
                        "requirements": ["B >=3, <4"]
                    },
                    {
                        "identifier": "V2",
                        "requirements": ["B >=2, <3"]
                    },
                    {
                        "identifier": "V1",
                        "requirements": ["B >=1, <2"]
                    }
                ]
            }),
        },
        "B": {
            "1.0.0": wiz.definition.Definition({
                "identifier": "B",
                "version": "1.0.0"
            }),
            "2.0.0": wiz.definition.Definition({
                "identifier": "B",
                "version": "2.0.0"
            }),
            "3.0.0": wiz.definition.Definition({
                "identifier": "B",
                "version": "3.0.0"
            }),
        },
        "C": {
            "unknown": wiz.definition.Definition({
                "identifier": "C",
                "requirements": ["A==0.5.0"]
            })
        }
    }

    resolver = wiz.graph.Resolver(definition_mapping)
    packages = resolver.compute_packages([
        Requirement("A"), Requirement("C")
    ])

    assert len(packages) == 3
    assert packages[0].identifier == "B==3.0.0"
    assert packages[1].identifier == "A[V3]==0.5.0"
    assert packages[2].identifier == "C"

    # Check spied functions / methods
    assert spied_fetch_next_graph.call_count == 1
    assert spied_fetch_distance_mapping.call_count == 6
    assert spied_extract_combinations.call_count == 1
    assert spied_resolve_conflicts.call_count == 1
    assert spied_compute_distance_mapping.call_count == 3
    assert spied_generate_variant_combinations.call_count == 1
    assert spied_trim_unreachable_from_graph.call_count == 2
    assert spied_updated_by_distance.call_count == 2
    assert spied_extract_conflicting_nodes.call_count == 3
    assert spied_combined_requirements.call_count == 3
    assert spied_extract_parents.call_count == 0
    assert spied_remove_node_and_relink.call_count == 1
    assert spied_extract_ordered_packages.call_count == 1


def test_scenario_13(
    spied_fetch_next_graph,
    spied_fetch_distance_mapping,
    spied_extract_combinations,
    spied_resolve_conflicts,
    spied_compute_distance_mapping,
    spied_generate_variant_combinations,
    spied_trim_unreachable_from_graph,
    spied_updated_by_distance,
    spied_extract_conflicting_nodes,
    spied_combined_requirements,
    spied_extract_parents,
    spied_remove_node_and_relink,
    spied_extract_ordered_packages
):
    """Compute packages for the following graph.

    Variant has priority over version. When a package is added with all its
    variants, if this package is required a second time in the tree for a
    different version, this requirement will be ignored if the variant with
    the highest priority does not have this version.

    Root
     |
     |--(A): A[V1]==1.0.0
     |   |
     |   `--(B >=1, <2): B==1.0.0
     |
     |--(A): A[V2]==1.0.0
     |   |
     |   `--(B >=2, <3): B==2.0.0
     |
     |--(A): A[V3]==1.0.0
     |   |
     |   `--(B >=3, <4): B==3.0.0
     |
     `--(C): C
         |
         `--(A==0.5.0): A[V1]==0.5.0
             |
             `--(B >=1, <2): B==1.0.0

    Expected: C, B==3.0.0, A[V3]==1.0.0

    """
    definition_mapping = {
        "A": {
            "1.0.0": wiz.definition.Definition({
                "identifier": "A",
                "version": "1.0.0",
                "variants": [
                    {
                        "identifier": "V3",
                        "requirements": ["B >=3, <4"]
                    },
                    {
                        "identifier": "V2",
                        "requirements": ["B >=2, <3"]
                    },
                    {
                        "identifier": "V1",
                        "requirements": ["B >=1, <2"]
                    }
                ]
            }),
            "0.5.0": wiz.definition.Definition({
                "identifier": "A",
                "version": "0.5.0",
                "variants": [
                    {
                        "identifier": "V1",
                        "requirements": ["B >=1, <2"]
                    }
                ]
            }),
        },
        "B": {
            "1.0.0": wiz.definition.Definition({
                "identifier": "B",
                "version": "1.0.0"
            }),
            "2.0.0": wiz.definition.Definition({
                "identifier": "B",
                "version": "2.0.0"
            }),
            "3.0.0": wiz.definition.Definition({
                "identifier": "B",
                "version": "3.0.0"
            }),
        },
        "C": {
            "unknown": wiz.definition.Definition({
                "identifier": "C",
                "requirements": ["A==0.5.0"]
            })
        }
    }

    resolver = wiz.graph.Resolver(definition_mapping)
    packages = resolver.compute_packages([
        Requirement("A"), Requirement("C")
    ])

    assert len(packages) == 3
    assert packages[0].identifier == "C"
    assert packages[1].identifier == "B==3.0.0"
    assert packages[2].identifier == "A[V3]==1.0.0"

    # Check spied functions / methods
    assert spied_fetch_next_graph.call_count == 1
    assert spied_fetch_distance_mapping.call_count == 4
    assert spied_extract_combinations.call_count == 1
    assert spied_resolve_conflicts.call_count == 1
    assert spied_compute_distance_mapping.call_count == 2
    assert spied_generate_variant_combinations.call_count == 1
    assert spied_trim_unreachable_from_graph.call_count == 1
    assert spied_updated_by_distance.call_count == 1
    assert spied_extract_conflicting_nodes.call_count == 1
    assert spied_combined_requirements.call_count == 1
    assert spied_extract_parents.call_count == 0
    assert spied_remove_node_and_relink.call_count == 0
    assert spied_extract_ordered_packages.call_count == 1


def test_scenario_14(
    spied_fetch_next_graph,
    spied_fetch_distance_mapping,
    spied_extract_combinations,
    spied_resolve_conflicts,
    spied_compute_distance_mapping,
    spied_generate_variant_combinations,
    spied_trim_unreachable_from_graph,
    spied_updated_by_distance,
    spied_extract_conflicting_nodes,
    spied_combined_requirements,
    spied_extract_parents,
    spied_remove_node_and_relink,
    spied_extract_ordered_packages
):
    """Compute packages for the following graph.

    When several packages with variants are added to the graph, the variant
    with the highest priority is returned for each package if no conflict
    appear.

    Root
     |
     |--(A): A[V1]
     |
     |--(A): A[V2]
     |
     |--(A): A[V3]
     |
     |--(B): B[V1]
     |
     |--(B): B[V2]
     |
     |--(B): B[V3]
     |
     |--(B): B[V4]
     |
     |--(C): C[V1]
     |
     `--(C): C[V2]

    Expected: C[V2], B[V4], A[V3]

    """
    definition_mapping = {
        "A": {
            "unknown": wiz.definition.Definition({
                "identifier": "A",
                "variants": [
                    {
                        "identifier": "V3",
                    },
                    {
                        "identifier": "V2",
                    },
                    {
                        "identifier": "V1",
                    }
                ]
            })
        },
        "B": {
            "unknown": wiz.definition.Definition({
                "identifier": "B",
                "variants": [
                    {
                        "identifier": "V4",
                    },
                    {
                        "identifier": "V3",
                    },
                    {
                        "identifier": "V2",
                    },
                    {
                        "identifier": "V1",
                    }
                ]
            })
        },
        "C": {
            "unknown": wiz.definition.Definition({
                "identifier": "C",
                "variants": [
                    {
                        "identifier": "V2",
                    },
                    {
                        "identifier": "V1",
                    }
                ]
            })
        }
    }

    resolver = wiz.graph.Resolver(definition_mapping)
    packages = resolver.compute_packages([
        Requirement("A"), Requirement("B"), Requirement("C")
    ])

    assert len(packages) == 3
    assert packages[0].identifier == "C[V2]"
    assert packages[1].identifier == "B[V4]"
    assert packages[2].identifier == "A[V3]"

    # Check spied functions / methods
    assert spied_fetch_next_graph.call_count == 1
    assert spied_fetch_distance_mapping.call_count == 2
    assert spied_extract_combinations.call_count == 1
    assert spied_resolve_conflicts.call_count == 1
    assert spied_compute_distance_mapping.call_count == 2
    assert spied_generate_variant_combinations.call_count == 1
    assert spied_trim_unreachable_from_graph.call_count == 0
    assert spied_updated_by_distance.call_count == 0
    assert spied_extract_conflicting_nodes.call_count == 0
    assert spied_combined_requirements.call_count == 0
    assert spied_extract_parents.call_count == 0
    assert spied_remove_node_and_relink.call_count == 0
    assert spied_extract_ordered_packages.call_count == 1


def test_scenario_15(
    spied_fetch_next_graph,
    spied_fetch_distance_mapping,
    spied_extract_combinations,
    spied_resolve_conflicts,
    spied_compute_distance_mapping,
    spied_generate_variant_combinations,
    spied_trim_unreachable_from_graph,
    spied_updated_by_distance,
    spied_extract_conflicting_nodes,
    spied_combined_requirements,
    spied_extract_parents,
    spied_remove_node_and_relink,
    spied_extract_ordered_packages
):
<<<<<<< HEAD
    """Fail to compute packages for the following graph.

    Root
     |
     `--(A): Namespace1::A==0.1.0 || Namespace2::A==0.2.0

    Expected: Unable to guess default namespace for 'A'

    """
    definition_mapping = {
        "__namespace__": {
            "A": ["Namespace1", "Namespace2"]
        },
        "Namespace1::A": {
            "0.1.0": wiz.definition.Definition({
                "identifier": "A",
                "version": "0.1.0",
                "namespace": "Namespace1"
            })
        },
        "Namespace2::A": {
            "0.2.0": wiz.definition.Definition({
                "identifier": "A",
                "version": "0.2.0",
                "namespace": "Namespace2"
            })
        }
    }

    resolver = wiz.graph.Resolver(definition_mapping)

    with pytest.raises(wiz.exception.RequestNotFound) as error:
        resolver.compute_packages([Requirement("A")])

    assert (
        "Cannot guess default namespace for 'A' "
        "[available: Namespace1, Namespace2]"
    ) in str(error)

    # Check spied functions / methods
    assert spied_fetch_next_graph.call_count == 0
    assert spied_fetch_distance_mapping.call_count == 0
    assert spied_extract_combinations.call_count == 0
    assert spied_resolve_conflicts.call_count == 0
    assert spied_compute_distance_mapping.call_count == 0
=======
    """Compute packages for the following graph.

    When a package has a condition which is not fulfilled, it is not included
    in the resolved packages.

    Root
     |
     |--(A): A==1.1.0
     |
     `--(B): B==1.0.0 (Condition: A < 1)
         |
         `--(C > 0.1.0): C==0.5.0

    Expected: A==0.2.0

    """
    definition_mapping = {
        "A": {
            "1.1.0": wiz.definition.Definition({
                "identifier": "A",
                "version": "1.1.0",
            }),
            "0.2.0": wiz.definition.Definition({
                "identifier": "A",
                "version": "0.2.0",
            }),
        },
        "B": {
            "1.0.0": wiz.definition.Definition({
                "identifier": "B",
                "version": "1.0.0",
                "conditions": ["A < 1"],
                "requirements": ["C > 0.1.0"],
            })
        },
        "C": {
            "0.5.0": wiz.definition.Definition({
                "identifier": "C",
                "version": "0.5.0"
            })
        },
    }

    resolver = wiz.graph.Resolver(definition_mapping)
    packages = resolver.compute_packages([
        Requirement("A"), Requirement("B")
    ])

    assert len(packages) == 1
    assert packages[0].identifier == "A==1.1.0"

    # Check spied functions / methods
    assert spied_fetch_next_graph.call_count == 1
    assert spied_fetch_distance_mapping.call_count == 1
    assert spied_extract_combinations.call_count == 1
    assert spied_resolve_conflicts.call_count == 1
    assert spied_compute_distance_mapping.call_count == 1
>>>>>>> ace39390
    assert spied_generate_variant_combinations.call_count == 0
    assert spied_trim_unreachable_from_graph.call_count == 0
    assert spied_updated_by_distance.call_count == 0
    assert spied_extract_conflicting_nodes.call_count == 0
    assert spied_combined_requirements.call_count == 0
    assert spied_extract_parents.call_count == 0
    assert spied_remove_node_and_relink.call_count == 0
<<<<<<< HEAD
    assert spied_extract_ordered_packages.call_count == 0
=======
    assert spied_extract_ordered_packages.call_count == 1
>>>>>>> ace39390


def test_scenario_16(
    spied_fetch_next_graph,
    spied_fetch_distance_mapping,
    spied_extract_combinations,
    spied_resolve_conflicts,
    spied_compute_distance_mapping,
    spied_generate_variant_combinations,
    spied_trim_unreachable_from_graph,
    spied_updated_by_distance,
    spied_extract_conflicting_nodes,
    spied_combined_requirements,
    spied_extract_parents,
    spied_remove_node_and_relink,
    spied_extract_ordered_packages
):
    """Compute packages for the following graph.

<<<<<<< HEAD
    When a definition is found, its namespace is used to give hint when looking
    for default namespace belonging to the other definitions.

    Root
     |
     |--(A): Namespace1::A
     |
     |--(B): Namespace1::B==0.1.0 || Namespace2::B==0.2.0
     |
     |--(C): Namespace3::C==0.1.0 || Namespace4::C==0.2.0
     |
     `--(D): Namespace4::D

    Expected:
    Namespace4::D, Namespace4::C==0.2.0, Namespace1::B==0.1.0,  Namespace1::A

    """
    definition_mapping = {
        "__namespace__": {
            "A": ["Namespace1"],
            "B": ["Namespace1", "Namespace2"],
            "C": ["Namespace3", "Namespace4"],
            "D": ["Namespace4"],
        },
        "Namespace1::A": {
            "unknown": wiz.definition.Definition({
                "identifier": "A",
                "namespace": "Namespace1"
            })
        },
        "Namespace1::B": {
            "0.1.0": wiz.definition.Definition({
                "identifier": "B",
                "version": "0.1.0",
                "namespace": "Namespace1"
            })
        },
        "Namespace2::B": {
            "0.2.0": wiz.definition.Definition({
                "identifier": "B",
                "version": "0.2.0",
                "namespace": "Namespace2"
            })
        },
        "Namespace3::C": {
            "0.1.0": wiz.definition.Definition({
                "identifier": "C",
                "version": "0.1.0",
                "namespace": "Namespace3"
            })
        },
        "Namespace4::C": {
            "0.2.0": wiz.definition.Definition({
                "identifier": "C",
                "version": "0.2.0",
                "namespace": "Namespace4"
            })
        },
        "Namespace4::D": {
            "unknown": wiz.definition.Definition({
                "identifier": "D",
                "namespace": "Namespace4"
            })
        }
    }

    resolver = wiz.graph.Resolver(definition_mapping)

    packages = resolver.compute_packages([
        Requirement("A"), Requirement("B"), Requirement("C"), Requirement("D")
    ])
    assert len(packages) == 4
    assert packages[0].qualified_identifier == "Namespace4::D"
    assert packages[1].qualified_identifier == "Namespace4::C==0.2.0"
    assert packages[2].qualified_identifier == "Namespace1::B==0.1.0"
    assert packages[3].qualified_identifier == "Namespace1::A"
=======
    When a package has a condition which is fulfilled, it is properly included
    in the resolved packages with expected distance priority.

    Root
     |
     |--(A): A==1.1.0
     |
     `--(B): B==1.0.0 (Condition: A > 1)
         |
         `--(C > 0.1.0): C==0.5.0

    Expected: A==0.2.0, B==1.0.0, C==0.5.0

    """
    definition_mapping = {
        "A": {
            "1.1.0": wiz.definition.Definition({
                "identifier": "A",
                "version": "1.1.0",
            }),
            "0.2.0": wiz.definition.Definition({
                "identifier": "A",
                "version": "0.2.0",
            }),
        },
        "B": {
            "1.0.0": wiz.definition.Definition({
                "identifier": "B",
                "version": "1.0.0",
                "conditions": ["A > 1"],
                "requirements": ["C > 0.1.0"],

            })
        },
        "C": {
            "0.5.0": wiz.definition.Definition({
                "identifier": "C",
                "version": "0.5.0"
            })
        },
    }

    resolver = wiz.graph.Resolver(definition_mapping)
    packages = resolver.compute_packages([
        Requirement("A"), Requirement("B")
    ])

    assert len(packages) == 3
    assert packages[0].identifier == "C==0.5.0"
    assert packages[1].identifier == "B==1.0.0"
    assert packages[2].identifier == "A==1.1.0"

    # Check spied functions / methods
    assert spied_fetch_next_graph.call_count == 1
    assert spied_fetch_distance_mapping.call_count == 1
    assert spied_extract_combinations.call_count == 1
    assert spied_resolve_conflicts.call_count == 1
    assert spied_compute_distance_mapping.call_count == 1
    assert spied_generate_variant_combinations.call_count == 0
    assert spied_trim_unreachable_from_graph.call_count == 0
    assert spied_updated_by_distance.call_count == 0
    assert spied_extract_conflicting_nodes.call_count == 0
    assert spied_combined_requirements.call_count == 0
    assert spied_extract_parents.call_count == 0
    assert spied_remove_node_and_relink.call_count == 0
    assert spied_extract_ordered_packages.call_count == 1


def test_scenario_17(
    spied_fetch_next_graph,
    spied_fetch_distance_mapping,
    spied_extract_combinations,
    spied_resolve_conflicts,
    spied_compute_distance_mapping,
    spied_generate_variant_combinations,
    spied_trim_unreachable_from_graph,
    spied_updated_by_distance,
    spied_extract_conflicting_nodes,
    spied_combined_requirements,
    spied_extract_parents,
    spied_remove_node_and_relink,
    spied_extract_ordered_packages
):
    """Compute packages for the following graph.

    A package condition can be fulfilled by packages deep in the graph.

    Root
     |
     |--(A): A==0.2.0 (Condition: E)
     |   |
     |   `--(C >=0.3.2, <1): C==0.3.2
     |
     `--(G): G==2.0.2
         |
         `--(B<0.2.0): B==0.1.0
             |
             `--(D>=0.1.0): D==0.1.4
                 |
                 `--(E>=2): E==2.3.0

    Expected: E==2.3.0, D==0.1.4, B==0.1.0, C==0.3.2, G==2.0.2, A==0.2.0

    The position of 'C==0.3.2' / 'G==2.0.2' can vary as they have similar
    priority numbers.

    """
    definition_mapping = {
        "A": {
            "0.2.0": wiz.definition.Definition({
                "identifier": "A",
                "version": "0.2.0",
                "conditions": ["E"],
                "requirements": ["C >=0.3.2, <1"]
            }),
        },
        "B": {
            "0.1.0": wiz.definition.Definition({
                "identifier": "B",
                "version": "0.1.0",
                "requirements": ["D >=0.1.0"],
            })
        },
        "C": {
            "0.3.2": wiz.definition.Definition({
                "identifier": "C",
                "version": "0.3.2"
            })
        },
        "D": {
            "0.1.4": wiz.definition.Definition({
                "identifier": "D",
                "version": "0.1.4",
                "requirements": ["E >=2"]
            })
        },
        "E": {
            "2.3.0": wiz.definition.Definition({
                "identifier": "E",
                "version": "2.3.0"
            })
        },
        "G": {
            "2.0.2": wiz.definition.Definition({
                "identifier": "G",
                "version": "2.0.2",
                "requirements": ["B <0.2.0"]
            })
        },
    }

    resolver = wiz.graph.Resolver(definition_mapping)
    packages = resolver.compute_packages([
        Requirement("A"), Requirement("G")
    ])

    assert len(packages) == 6
    assert packages[0].identifier == "E==2.3.0"
    assert packages[1].identifier == "D==0.1.4"
    assert packages[2].identifier == "B==0.1.0"

    # Order can vary cause both have priority of 2
    assert packages[3].identifier in ["C==0.3.2", "G==2.0.2"]
    assert packages[4].identifier in ["C==0.3.2", "G==2.0.2"]
    assert packages[4] != packages[3]

    assert packages[5].identifier == "A==0.2.0"

    # Check spied functions / methods
    assert spied_fetch_next_graph.call_count == 1
    assert spied_fetch_distance_mapping.call_count == 1
    assert spied_extract_combinations.call_count == 1
    assert spied_resolve_conflicts.call_count == 1
    assert spied_compute_distance_mapping.call_count == 1
    assert spied_generate_variant_combinations.call_count == 0
    assert spied_trim_unreachable_from_graph.call_count == 0
    assert spied_updated_by_distance.call_count == 0
    assert spied_extract_conflicting_nodes.call_count == 0
    assert spied_combined_requirements.call_count == 0
    assert spied_extract_parents.call_count == 0
    assert spied_remove_node_and_relink.call_count == 0
    assert spied_extract_ordered_packages.call_count == 1


def test_scenario_18(
    spied_fetch_next_graph,
    spied_fetch_distance_mapping,
    spied_extract_combinations,
    spied_resolve_conflicts,
    spied_compute_distance_mapping,
    spied_generate_variant_combinations,
    spied_trim_unreachable_from_graph,
    spied_updated_by_distance,
    spied_extract_conflicting_nodes,
    spied_combined_requirements,
    spied_extract_parents,
    spied_remove_node_and_relink,
    spied_extract_ordered_packages
):
    """Compute packages for the following graph.

    For the same example as the scenario 17, if the condition can not be
    fulfilled, the package is not included in the resolved packages.

    Root
     |
     |--(A): A==0.2.0 (Condition: E, F)
     |   |
     |   `--(C >=0.3.2, <1): C==0.3.2
     |
     `--(G): G==2.0.2
         |
         `--(B<0.2.0): B==0.1.0
             |
             `--(D>=0.1.0): D==0.1.4
                 |
                 `--(E>=2): E==2.3.0

    Expected: E==2.3.0, D==0.1.4, B==0.1.0, G==2.0.2

    """
    definition_mapping = {
        "A": {
            "0.2.0": wiz.definition.Definition({
                "identifier": "A",
                "version": "0.2.0",
                "conditions": ["E", "F"],
                "requirements": ["C >=0.3.2, <1"]
            }),
        },
        "B": {
            "0.1.0": wiz.definition.Definition({
                "identifier": "B",
                "version": "0.1.0",
                "requirements": ["D >=0.1.0"],
            })
        },
        "C": {
            "0.3.2": wiz.definition.Definition({
                "identifier": "C",
                "version": "0.3.2"
            })
        },
        "D": {
            "0.1.4": wiz.definition.Definition({
                "identifier": "D",
                "version": "0.1.4",
                "requirements": ["E >=2"]
            })
        },
        "E": {
            "2.3.0": wiz.definition.Definition({
                "identifier": "E",
                "version": "2.3.0"
            }),
        },
        "F": {
            "0.1.0": wiz.definition.Definition({
                "identifier": "F",
                "version": "0.1.0"
            }),
        },
        "G": {
            "2.0.2": wiz.definition.Definition({
                "identifier": "G",
                "version": "2.0.2",
                "requirements": ["B <0.2.0"]
            })
        },
    }

    resolver = wiz.graph.Resolver(definition_mapping)
    packages = resolver.compute_packages([
        Requirement("A"), Requirement("G")
    ])

    assert len(packages) == 4
    assert packages[0].identifier == "E==2.3.0"
    assert packages[1].identifier == "D==0.1.4"
    assert packages[2].identifier == "B==0.1.0"
    assert packages[3].identifier == "G==2.0.2"
>>>>>>> ace39390

    # Check spied functions / methods
    assert spied_fetch_next_graph.call_count == 1
    assert spied_fetch_distance_mapping.call_count == 1
    assert spied_extract_combinations.call_count == 1
    assert spied_resolve_conflicts.call_count == 1
    assert spied_compute_distance_mapping.call_count == 1
    assert spied_generate_variant_combinations.call_count == 0
    assert spied_trim_unreachable_from_graph.call_count == 0
    assert spied_updated_by_distance.call_count == 0
    assert spied_extract_conflicting_nodes.call_count == 0
    assert spied_combined_requirements.call_count == 0
    assert spied_extract_parents.call_count == 0
    assert spied_remove_node_and_relink.call_count == 0
<<<<<<< HEAD
=======
    assert spied_extract_ordered_packages.call_count == 1


def test_scenario_19(
    spied_fetch_next_graph,
    spied_fetch_distance_mapping,
    spied_extract_combinations,
    spied_resolve_conflicts,
    spied_compute_distance_mapping,
    spied_generate_variant_combinations,
    spied_trim_unreachable_from_graph,
    spied_updated_by_distance,
    spied_extract_conflicting_nodes,
    spied_combined_requirements,
    spied_extract_parents,
    spied_remove_node_and_relink,
    spied_extract_ordered_packages
):
    """Compute packages for the following graph.

    A package which has been added to the graph when its conditions were
    fulfilled will be removed once conflict resolution has resulted in the
    removal of a node the package is conditioned by.

    Root
     |
     |--(A): A==0.2.0 (Condition: E)
     |   |
     |   `--(C >=0.3.2, <1): C==0.3.2
     |       |
     |       `--(D==0.1.0): D==0.1.0
     |
     `--(G): G==2.0.2
         |
         `--(B<0.2.0): B==0.1.0
             |
             |--(D>=0.1.0): D==0.1.4
             |   |
             |   `--(E>=2): E==2.3.0
             |       |
             |       `--(F>=0.2): F==1.0.0
             |
             `--(F>=1): F==1.0.0

    Expected: F==1.0.0, D==0.1.0, B==0.1.0, G==2.0.2

    """
    definition_mapping = {
        "A": {
            "0.2.0": wiz.definition.Definition({
                "identifier": "A",
                "version": "0.2.0",
                "requirements": ["C>=0.3.2, <1"],
                "conditions": ["E"]
            }),
            "0.1.0": wiz.definition.Definition({
                "identifier": "A",
                "version": "0.1.0"
            })
        },
        "B": {
            "0.2.0": wiz.definition.Definition({
                "identifier": "B",
                "version": "0.2.0"
            }),
            "0.1.0": wiz.definition.Definition({
                "identifier": "B",
                "version": "0.1.0",
                "requirements": ["D>=0.1.0", "F>=1"]
            })
        },
        "C": {
            "1.0.0": wiz.definition.Definition({
                "identifier": "C",
                "version": "1.0.0"
            }),
            "0.3.2": wiz.definition.Definition({
                "identifier": "C",
                "version": "0.3.2",
                "requirements": ["D==0.1.0"]
            })
        },
        "D": {
            "0.1.4": wiz.definition.Definition({
                "identifier": "D",
                "version": "0.1.4",
                "requirements": ["E>=2"]
            }),
            "0.1.0": wiz.definition.Definition({
                "identifier": "D",
                "version": "0.1.0"
            })
        },
        "E": {
            "2.3.0": wiz.definition.Definition({
                "identifier": "E",
                "version": "2.3.0",
                "requirements": ["F>=0.2"]
            })
        },
        "F": {
            "1.0.0": wiz.definition.Definition({
                "identifier": "F",
                "version": "1.0.0"
            }),
            "0.9.0": wiz.definition.Definition({
                "identifier": "F",
                "version": "0.9.0"
            })
        },
        "G": {
            "2.0.2": wiz.definition.Definition({
                "identifier": "G",
                "version": "2.0.2",
                "requirements": ["B<0.2.0"]
            }),
            "2.0.1": wiz.definition.Definition({
                "identifier": "B",
                "version": "2.0.1"
            })
        }
    }

    resolver = wiz.graph.Resolver(definition_mapping)
    packages = resolver.compute_packages([Requirement("A"), Requirement("G")])

    assert len(packages) == 4
    assert packages[0].identifier == "F==1.0.0"
    assert packages[1].identifier == "D==0.1.0"
    assert packages[2].identifier == "B==0.1.0"
    assert packages[3].identifier == "G==2.0.2"

    # Check spied functions / methods
    assert spied_fetch_next_graph.call_count == 1
    assert spied_fetch_distance_mapping.call_count == 4
    assert spied_extract_combinations.call_count == 1
    assert spied_resolve_conflicts.call_count == 1
    assert spied_compute_distance_mapping.call_count == 3
    assert spied_generate_variant_combinations.call_count == 0
    assert spied_trim_unreachable_from_graph.call_count == 3
    assert spied_updated_by_distance.call_count == 3
    assert spied_extract_conflicting_nodes.call_count == 2
    assert spied_combined_requirements.call_count == 2
    assert spied_extract_parents.call_count == 0
    assert spied_remove_node_and_relink.call_count == 1
>>>>>>> ace39390
    assert spied_extract_ordered_packages.call_count == 1<|MERGE_RESOLUTION|>--- conflicted
+++ resolved
@@ -1662,53 +1662,6 @@
     spied_remove_node_and_relink,
     spied_extract_ordered_packages
 ):
-<<<<<<< HEAD
-    """Fail to compute packages for the following graph.
-
-    Root
-     |
-     `--(A): Namespace1::A==0.1.0 || Namespace2::A==0.2.0
-
-    Expected: Unable to guess default namespace for 'A'
-
-    """
-    definition_mapping = {
-        "__namespace__": {
-            "A": ["Namespace1", "Namespace2"]
-        },
-        "Namespace1::A": {
-            "0.1.0": wiz.definition.Definition({
-                "identifier": "A",
-                "version": "0.1.0",
-                "namespace": "Namespace1"
-            })
-        },
-        "Namespace2::A": {
-            "0.2.0": wiz.definition.Definition({
-                "identifier": "A",
-                "version": "0.2.0",
-                "namespace": "Namespace2"
-            })
-        }
-    }
-
-    resolver = wiz.graph.Resolver(definition_mapping)
-
-    with pytest.raises(wiz.exception.RequestNotFound) as error:
-        resolver.compute_packages([Requirement("A")])
-
-    assert (
-        "Cannot guess default namespace for 'A' "
-        "[available: Namespace1, Namespace2]"
-    ) in str(error)
-
-    # Check spied functions / methods
-    assert spied_fetch_next_graph.call_count == 0
-    assert spied_fetch_distance_mapping.call_count == 0
-    assert spied_extract_combinations.call_count == 0
-    assert spied_resolve_conflicts.call_count == 0
-    assert spied_compute_distance_mapping.call_count == 0
-=======
     """Compute packages for the following graph.
 
     When a package has a condition which is not fulfilled, it is not included
@@ -1766,7 +1719,6 @@
     assert spied_extract_combinations.call_count == 1
     assert spied_resolve_conflicts.call_count == 1
     assert spied_compute_distance_mapping.call_count == 1
->>>>>>> ace39390
     assert spied_generate_variant_combinations.call_count == 0
     assert spied_trim_unreachable_from_graph.call_count == 0
     assert spied_updated_by_distance.call_count == 0
@@ -1774,11 +1726,7 @@
     assert spied_combined_requirements.call_count == 0
     assert spied_extract_parents.call_count == 0
     assert spied_remove_node_and_relink.call_count == 0
-<<<<<<< HEAD
-    assert spied_extract_ordered_packages.call_count == 0
-=======
     assert spied_extract_ordered_packages.call_count == 1
->>>>>>> ace39390
 
 
 def test_scenario_16(
@@ -1798,84 +1746,6 @@
 ):
     """Compute packages for the following graph.
 
-<<<<<<< HEAD
-    When a definition is found, its namespace is used to give hint when looking
-    for default namespace belonging to the other definitions.
-
-    Root
-     |
-     |--(A): Namespace1::A
-     |
-     |--(B): Namespace1::B==0.1.0 || Namespace2::B==0.2.0
-     |
-     |--(C): Namespace3::C==0.1.0 || Namespace4::C==0.2.0
-     |
-     `--(D): Namespace4::D
-
-    Expected:
-    Namespace4::D, Namespace4::C==0.2.0, Namespace1::B==0.1.0,  Namespace1::A
-
-    """
-    definition_mapping = {
-        "__namespace__": {
-            "A": ["Namespace1"],
-            "B": ["Namespace1", "Namespace2"],
-            "C": ["Namespace3", "Namespace4"],
-            "D": ["Namespace4"],
-        },
-        "Namespace1::A": {
-            "unknown": wiz.definition.Definition({
-                "identifier": "A",
-                "namespace": "Namespace1"
-            })
-        },
-        "Namespace1::B": {
-            "0.1.0": wiz.definition.Definition({
-                "identifier": "B",
-                "version": "0.1.0",
-                "namespace": "Namespace1"
-            })
-        },
-        "Namespace2::B": {
-            "0.2.0": wiz.definition.Definition({
-                "identifier": "B",
-                "version": "0.2.0",
-                "namespace": "Namespace2"
-            })
-        },
-        "Namespace3::C": {
-            "0.1.0": wiz.definition.Definition({
-                "identifier": "C",
-                "version": "0.1.0",
-                "namespace": "Namespace3"
-            })
-        },
-        "Namespace4::C": {
-            "0.2.0": wiz.definition.Definition({
-                "identifier": "C",
-                "version": "0.2.0",
-                "namespace": "Namespace4"
-            })
-        },
-        "Namespace4::D": {
-            "unknown": wiz.definition.Definition({
-                "identifier": "D",
-                "namespace": "Namespace4"
-            })
-        }
-    }
-
-    resolver = wiz.graph.Resolver(definition_mapping)
-
-    packages = resolver.compute_packages([
-        Requirement("A"), Requirement("B"), Requirement("C"), Requirement("D")
-    ])
-    assert len(packages) == 4
-    assert packages[0].qualified_identifier == "Namespace4::D"
-    assert packages[1].qualified_identifier == "Namespace4::C==0.2.0"
-    assert packages[2].qualified_identifier == "Namespace1::B==0.1.0"
-    assert packages[3].qualified_identifier == "Namespace1::A"
-=======
     When a package has a condition which is fulfilled, it is properly included
     in the resolved packages with expected distance priority.
 
@@ -2157,7 +2027,6 @@
     assert packages[1].identifier == "D==0.1.4"
     assert packages[2].identifier == "B==0.1.0"
     assert packages[3].identifier == "G==2.0.2"
->>>>>>> ace39390
 
     # Check spied functions / methods
     assert spied_fetch_next_graph.call_count == 1
@@ -2172,8 +2041,6 @@
     assert spied_combined_requirements.call_count == 0
     assert spied_extract_parents.call_count == 0
     assert spied_remove_node_and_relink.call_count == 0
-<<<<<<< HEAD
-=======
     assert spied_extract_ordered_packages.call_count == 1
 
 
@@ -2319,5 +2186,184 @@
     assert spied_combined_requirements.call_count == 2
     assert spied_extract_parents.call_count == 0
     assert spied_remove_node_and_relink.call_count == 1
->>>>>>> ace39390
+    assert spied_extract_ordered_packages.call_count == 1
+
+
+def test_scenario_20(
+    spied_fetch_next_graph,
+    spied_fetch_distance_mapping,
+    spied_extract_combinations,
+    spied_resolve_conflicts,
+    spied_compute_distance_mapping,
+    spied_generate_variant_combinations,
+    spied_trim_unreachable_from_graph,
+    spied_updated_by_distance,
+    spied_extract_conflicting_nodes,
+    spied_combined_requirements,
+    spied_extract_parents,
+    spied_remove_node_and_relink,
+    spied_extract_ordered_packages
+):
+    """Fail to compute packages for the following graph.
+
+    Root
+     |
+     `--(A): Namespace1::A==0.1.0 || Namespace2::A==0.2.0
+
+    Expected: Unable to guess default namespace for 'A'
+
+    """
+    definition_mapping = {
+        "__namespace__": {
+            "A": ["Namespace1", "Namespace2"]
+        },
+        "Namespace1::A": {
+            "0.1.0": wiz.definition.Definition({
+                "identifier": "A",
+                "version": "0.1.0",
+                "namespace": "Namespace1"
+            })
+        },
+        "Namespace2::A": {
+            "0.2.0": wiz.definition.Definition({
+                "identifier": "A",
+                "version": "0.2.0",
+                "namespace": "Namespace2"
+            })
+        }
+    }
+
+    resolver = wiz.graph.Resolver(definition_mapping)
+
+    with pytest.raises(wiz.exception.RequestNotFound) as error:
+        resolver.compute_packages([Requirement("A")])
+
+    assert (
+        "Cannot guess default namespace for 'A' "
+        "[available: Namespace1, Namespace2]"
+    ) in str(error)
+
+    # Check spied functions / methods
+    assert spied_fetch_next_graph.call_count == 0
+    assert spied_fetch_distance_mapping.call_count == 0
+    assert spied_extract_combinations.call_count == 0
+    assert spied_resolve_conflicts.call_count == 0
+    assert spied_compute_distance_mapping.call_count == 0
+    assert spied_generate_variant_combinations.call_count == 0
+    assert spied_trim_unreachable_from_graph.call_count == 0
+    assert spied_updated_by_distance.call_count == 0
+    assert spied_extract_conflicting_nodes.call_count == 0
+    assert spied_combined_requirements.call_count == 0
+    assert spied_extract_parents.call_count == 0
+    assert spied_remove_node_and_relink.call_count == 0
+    assert spied_extract_ordered_packages.call_count == 0
+
+
+def test_scenario_21(
+    spied_fetch_next_graph,
+    spied_fetch_distance_mapping,
+    spied_extract_combinations,
+    spied_resolve_conflicts,
+    spied_compute_distance_mapping,
+    spied_generate_variant_combinations,
+    spied_trim_unreachable_from_graph,
+    spied_updated_by_distance,
+    spied_extract_conflicting_nodes,
+    spied_combined_requirements,
+    spied_extract_parents,
+    spied_remove_node_and_relink,
+    spied_extract_ordered_packages
+):
+    """Compute packages for the following graph.
+
+    When a definition is found, its namespace is used to give hint when looking
+    for default namespace belonging to the other definitions.
+
+    Root
+     |
+     |--(A): Namespace1::A
+     |
+     |--(B): Namespace1::B==0.1.0 || Namespace2::B==0.2.0
+     |
+     |--(C): Namespace3::C==0.1.0 || Namespace4::C==0.2.0
+     |
+     `--(D): Namespace4::D
+
+    Expected:
+    Namespace4::D, Namespace4::C==0.2.0, Namespace1::B==0.1.0,  Namespace1::A
+
+    """
+    definition_mapping = {
+        "__namespace__": {
+            "A": ["Namespace1"],
+            "B": ["Namespace1", "Namespace2"],
+            "C": ["Namespace3", "Namespace4"],
+            "D": ["Namespace4"],
+        },
+        "Namespace1::A": {
+            "unknown": wiz.definition.Definition({
+                "identifier": "A",
+                "namespace": "Namespace1"
+            })
+        },
+        "Namespace1::B": {
+            "0.1.0": wiz.definition.Definition({
+                "identifier": "B",
+                "version": "0.1.0",
+                "namespace": "Namespace1"
+            })
+        },
+        "Namespace2::B": {
+            "0.2.0": wiz.definition.Definition({
+                "identifier": "B",
+                "version": "0.2.0",
+                "namespace": "Namespace2"
+            })
+        },
+        "Namespace3::C": {
+            "0.1.0": wiz.definition.Definition({
+                "identifier": "C",
+                "version": "0.1.0",
+                "namespace": "Namespace3"
+            })
+        },
+        "Namespace4::C": {
+            "0.2.0": wiz.definition.Definition({
+                "identifier": "C",
+                "version": "0.2.0",
+                "namespace": "Namespace4"
+            })
+        },
+        "Namespace4::D": {
+            "unknown": wiz.definition.Definition({
+                "identifier": "D",
+                "namespace": "Namespace4"
+            })
+        }
+    }
+
+    resolver = wiz.graph.Resolver(definition_mapping)
+
+    packages = resolver.compute_packages([
+        Requirement("A"), Requirement("B"), Requirement("C"), Requirement("D")
+    ])
+    assert len(packages) == 4
+    assert packages[0].qualified_identifier == "Namespace4::D"
+    assert packages[1].qualified_identifier == "Namespace4::C==0.2.0"
+    assert packages[2].qualified_identifier == "Namespace1::B==0.1.0"
+    assert packages[3].qualified_identifier == "Namespace1::A"
+
+    # Check spied functions / methods
+    assert spied_fetch_next_graph.call_count == 1
+    assert spied_fetch_distance_mapping.call_count == 1
+    assert spied_extract_combinations.call_count == 1
+    assert spied_resolve_conflicts.call_count == 1
+    assert spied_compute_distance_mapping.call_count == 1
+    assert spied_generate_variant_combinations.call_count == 0
+    assert spied_trim_unreachable_from_graph.call_count == 0
+    assert spied_updated_by_distance.call_count == 0
+    assert spied_extract_conflicting_nodes.call_count == 0
+    assert spied_combined_requirements.call_count == 0
+    assert spied_extract_parents.call_count == 0
+    assert spied_remove_node_and_relink.call_count == 0
     assert spied_extract_ordered_packages.call_count == 1