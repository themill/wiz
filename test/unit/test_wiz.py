# :coding: utf-8

import os

import pytest
from packaging.requirements import Requirement

from wiz._version import __version__
import wiz
import wiz.definition
import wiz.package
import wiz.environ
import wiz.system
import wiz.graph
import wiz.utility
import wiz.exception


@pytest.fixture()
def mocked_registry_defaults(mocker):
    """Return mocked 'wiz.registry.get_default' function."""
    return mocker.patch.object(wiz.registry, "get_defaults")


@pytest.fixture()
def mocked_registry_install_to_path(mocker):
    """Return mocked 'wiz.registry.install_to_path' function."""
    return mocker.patch.object(wiz.registry, "install_to_path")


@pytest.fixture()
def mocked_registry_install_to_vcs(mocker):
    """Return mocked 'wiz.registry.install_to_vcs' function."""
    return mocker.patch.object(wiz.registry, "install_to_vcs")


@pytest.fixture()
def mocked_fetch_definition_mapping(mocker):
    """Return mocked 'wiz.fetch_definition_mapping' function."""
    return mocker.patch.object(wiz, "fetch_definition_mapping")


@pytest.fixture()
def mocked_fetch_package(mocker):
    """Return mocked 'wiz.fetch_package' function."""
    return mocker.patch.object(wiz, "fetch_package")


@pytest.fixture()
def mocked_load_definition(mocker):
    """Return mocked 'wiz.load_definition' function."""
    return mocker.patch.object(wiz, "load_definition")


@pytest.fixture()
def mocked_definition_fetch(mocker):
    """Return mocked 'wiz.definition.fetch' function."""
    return mocker.patch.object(wiz.definition, "fetch")


@pytest.fixture()
def mocked_definition_query(mocker):
    """Return mocked 'wiz.definition.query' function."""
    return mocker.patch.object(wiz.definition, "query")


@pytest.fixture()
def mocked_definition_load(mocker):
    """Return mocked 'wiz.definition.load' function."""
    return mocker.patch.object(wiz.definition, "load")


@pytest.fixture()
def mocked_definition_export(mocker):
    """Return mocked 'wiz.definition.export' function."""
    return mocker.patch.object(wiz.definition, "export")


@pytest.fixture()
def mocked_package_extract(mocker):
    """Return mocked 'wiz.package.extract' function."""
    return mocker.patch.object(wiz.package, "extract")


@pytest.fixture()
def mocked_environ_initiate(mocker):
    """Return mocked 'wiz.environ.initiate' function."""
    return mocker.patch.object(wiz.environ, "initiate")


@pytest.fixture()
def mocked_package_extract_context(mocker):
    """Return mocked 'wiz.package.extract_context' function."""
    return mocker.patch.object(wiz.package, "extract_context")


@pytest.fixture()
def mocked_system_query(mocker):
    """Return mocked 'wiz.definition.fetch' function."""
    return mocker.patch.object(wiz.system, "query")


@pytest.fixture()
def mocked_graph_resolver(mocker):
    """Return mocked 'wiz.graph.Resolver' class constructor."""
    return mocker.patch.object(wiz.graph, "Resolver")


@pytest.fixture()
def mocked_utility_encode(mocker):
    """Return mocked 'wiz.utility.encode' function."""
    return mocker.patch.object(wiz.utility, "encode")


@pytest.fixture()
def mocked_utility_decode(mocker):
    """Return mocked 'wiz.utility.decode' function."""
    return mocker.patch.object(wiz.utility, "decode")


@pytest.mark.parametrize("options", [
    {},
    {"max_depth": 2},
    {"system_mapping": "__CUSTOM_SYSTEM_MAPPING__"}
], ids=[
    "paths-only",
    "with-max-depth",
    "with-system-mapping",
])
def test_fetch_definition_mapping(
    mocked_definition_fetch, mocked_system_query, options
):
    """Fetch mapping from all definitions available."""
    paths = ["/path/to/registry1", "/path/to/registry2"]
    default_system_mapping = "__SYSTEM_MAPPING__"
    definition_mapping = {"command": {}, "package": {}}

    mocked_system_query.return_value = default_system_mapping
    mocked_definition_fetch.return_value = definition_mapping

    result = wiz.fetch_definition_mapping(paths, **options)

    definition_mapping.update({"registries": paths})
    assert result == definition_mapping

    mocked_definition_fetch.assert_called_once_with(
        paths,
        max_depth=options.get("max_depth"),
        system_mapping=options.get("system_mapping", default_system_mapping)
    )

    if options.get("system_mapping"):
        mocked_system_query.assert_not_called()
    else:
        mocked_system_query.assert_called_once()


def test_fetch_definition(mocked_definition_query):
    """Fetch definition."""
    request = "test >= 10"
    definition_mapping = {
        "command": "__COMMAND_MAPPING__",
        "package": "__PACKAGE_MAPPING__"
    }

    wiz.fetch_definition(request, definition_mapping)
    mocked_definition_query.assert_called_once_with(
        Requirement(request), "__PACKAGE_MAPPING__"
    )


def test_fetch_package(mocked_package_extract):
    """Fetch package."""
    request = "test[variant] >= 10"
    definition_mapping = {
        "command": "__COMMAND_MAPPING__",
        "package": "__PACKAGE_MAPPING__"
    }

    wiz.fetch_package(request, definition_mapping)
    mocked_package_extract.assert_called_once_with(
        Requirement(request), "__PACKAGE_MAPPING__"
    )


def test_fetch_package_request_from_command():
    """Fetch package request corresponding to command."""
    definition_mapping = {
        "command": {"app": "test"},
        "package": {
            "test": {
                "0.1.0": "__PACKAGE_DEFINITION__"
            }
        }
    }

    assert wiz.fetch_package_request_from_command(
        "app", definition_mapping
    ) == "test"

    assert wiz.fetch_package_request_from_command(
        "app >=10", definition_mapping
    ) == "test >=10"

    assert wiz.fetch_package_request_from_command(
        "app[variant]", definition_mapping
    ) == "test[variant]"

    assert wiz.fetch_package_request_from_command(
        "app[variant] ==10.0.*", definition_mapping
    ) == "test[variant] ==10.0.*"

    assert wiz.fetch_package_request_from_command(
        "app[variant] >1, <2", definition_mapping
    ) == "test[variant] >1, <2"


def test_fetch_package_request_from_command_error():
    """Fail to fetch package request corresponding to command."""
    definition_mapping = {
        "command": {},
    }

    with pytest.raises(wiz.exception.RequestNotFound):
        wiz.fetch_package_request_from_command("app", definition_mapping)


@pytest.mark.parametrize("options", [
    {},
    {"environ_mapping": "__ENVIRON__"},
], ids=[
    "without-environ",
    "with-environ",
])
def test_resolve_context(
    mocked_registry_defaults, mocked_fetch_definition_mapping,
    mocked_graph_resolver, mocked_environ_initiate,
    mocked_package_extract_context, mocked_utility_encode, mocker, options
):
    """Get resolved context mapping."""
    requests = ["test1 >=10, < 11", "test2", "test3[variant]"]
    paths = ["/path/to/registry1", "/path/to/registry2"]

    context = {"environ": {"KEY": "VALUE"}, "command": {"app": "APP"}}
    packages = [
        mocker.Mock(identifier="test1"),
        mocker.Mock(identifier="test2"),
        mocker.Mock(identifier="test3")
    ]

    mocked_resolver = mocker.Mock(**{"compute_packages.return_value": packages})
    mocked_graph_resolver.return_value = mocked_resolver
    mocked_environ_initiate.return_value = "__INITIAL_ENVIRON__"
    mocked_package_extract_context.return_value = context
    mocked_utility_encode.return_value = "__ENCODED_CONTEXT__"

    definition_mapping = {
        "package": "__PACKAGE_DEFINITIONS__",
        "registries": paths
    }

    result = wiz.resolve_context(requests, definition_mapping, **options)

    assert result == {
        "environ": {
            "KEY": "VALUE",
            "WIZ_VERSION": __version__,
            "WIZ_CONTEXT": "__ENCODED_CONTEXT__"
        },
        "command": {"app": "APP"},
        "packages": packages,
        "registries": paths
    }

    mocked_registry_defaults.assert_not_called()
    mocked_fetch_definition_mapping.assert_not_called()

    mocked_graph_resolver.assert_called_once_with("__PACKAGE_DEFINITIONS__")
    mocked_resolver.compute_packages.assert_called_once_with([
        Requirement(request) for request in requests
    ])

    mocked_environ_initiate.assert_called_once_with(
        options.get("environ_mapping")
    )

    mocked_package_extract_context.assert_called_once_with(
        packages, environ_mapping="__INITIAL_ENVIRON__"
    )


@pytest.mark.parametrize("options", [
    {},
    {"environ_mapping": "__ENVIRON__"},
], ids=[
    "without-environ",
    "with-environ",
])
def test_resolve_context_with_default_definition_mapping(
    mocked_registry_defaults, mocked_fetch_definition_mapping,
    mocked_graph_resolver, mocked_environ_initiate,
    mocked_package_extract_context, mocked_utility_encode, mocker, options
):
    """Get resolved context mapping with default definition mapping."""
    requests = ["test1 >=10, < 11", "test2", "test3[variant]"]
    paths = ["/path/to/registry1", "/path/to/registry2"]

    context = {"environ": {"KEY": "VALUE"}, "command": {"app": "APP"}}
    packages = [
        mocker.Mock(identifier="test1"),
        mocker.Mock(identifier="test2"),
        mocker.Mock(identifier="test3")
    ]

    mocked_resolver = mocker.Mock(**{"compute_packages.return_value": packages})
    mocked_graph_resolver.return_value = mocked_resolver
    mocked_environ_initiate.return_value = "__INITIAL_ENVIRON__"
    mocked_package_extract_context.return_value = context
    mocked_utility_encode.return_value = "__ENCODED_CONTEXT__"
    mocked_registry_defaults.return_value = paths
    mocked_fetch_definition_mapping.return_value = {
        "package": "__PACKAGE_DEFINITIONS__",
        "registries": paths
    }

    result = wiz.resolve_context(requests, **options)

    assert result == {
        "environ": {
            "KEY": "VALUE",
            "WIZ_VERSION": __version__,
            "WIZ_CONTEXT": "__ENCODED_CONTEXT__"
        },
        "command": {"app": "APP"},
        "packages": packages,
        "registries": paths
    }

    mocked_registry_defaults.asset_called_once()
    mocked_fetch_definition_mapping.asset_called_once_with(paths)

    mocked_graph_resolver.assert_called_once_with("__PACKAGE_DEFINITIONS__")
    mocked_resolver.compute_packages.assert_called_once_with([
        Requirement(request) for request in requests
    ])

    mocked_environ_initiate.assert_called_once_with(
        options.get("environ_mapping")
    )

    mocked_package_extract_context.assert_called_once_with(
        packages, environ_mapping="__INITIAL_ENVIRON__"
    )


@pytest.mark.parametrize("options", [
    {},
    {"environ_mapping": "__ENVIRON__"},
], ids=[
    "without-environ",
    "with-environ",
])
def test_resolve_context_with_implicit_packages(
    mocked_registry_defaults, mocked_fetch_definition_mapping,
    mocked_graph_resolver, mocked_environ_initiate,
    mocked_package_extract_context, mocked_utility_encode, mocker, options
):
    """Get resolved context mapping with implicit packages."""
    requests = ["test1 >=10, < 11", "test2", "test3[variant]"]
    implicit = ["foo==0.1.0", "bar==5.2.1"]
    paths = ["/path/to/registry1", "/path/to/registry2"]

    context = {"environ": {"KEY": "VALUE"}, "command": {"app": "APP"}}
    packages = [
        mocker.Mock(identifier="test1"),
        mocker.Mock(identifier="test2"),
        mocker.Mock(identifier="test3")
    ]

    mocked_resolver = mocker.Mock(**{"compute_packages.return_value": packages})
    mocked_graph_resolver.return_value = mocked_resolver
    mocked_environ_initiate.return_value = "__INITIAL_ENVIRON__"
    mocked_package_extract_context.return_value = context
    mocked_utility_encode.return_value = "__ENCODED_CONTEXT__"

    definition_mapping = {
        "package": "__PACKAGE_DEFINITIONS__",
        "registries": paths,
        "implicit-packages": implicit
    }

    result = wiz.resolve_context(requests, definition_mapping, **options)

    assert result == {
        "environ": {
            "KEY": "VALUE",
            "WIZ_VERSION": __version__,
            "WIZ_CONTEXT": "__ENCODED_CONTEXT__"
        },
        "command": {"app": "APP"},
        "packages": packages,
        "registries": paths
    }

    mocked_registry_defaults.asset_called_once()
    mocked_fetch_definition_mapping.asset_called_once_with(paths)

    mocked_graph_resolver.assert_called_once_with("__PACKAGE_DEFINITIONS__")
    mocked_resolver.compute_packages.assert_called_once_with([
        Requirement(request) for request in requests + implicit
    ])

    mocked_environ_initiate.assert_called_once_with(
        options.get("environ_mapping")
    )

    mocked_package_extract_context.assert_called_once_with(
        packages, environ_mapping="__INITIAL_ENVIRON__"
    )


@pytest.mark.parametrize("options", [
    {},
    {"environ_mapping": "__ENVIRON__"},
], ids=[
    "without-environ",
    "with-environ",
])
def test_resolve_context_with_implicit_packages_ignored(
    mocked_registry_defaults, mocked_fetch_definition_mapping,
    mocked_graph_resolver, mocked_environ_initiate,
    mocked_package_extract_context, mocked_utility_encode, mocker, options
):
    """Get resolved context mapping with implicit packages ignored."""
    requests = ["test1 >=10, < 11", "test2", "test3[variant]"]
    implicit = ["foo==0.1.0", "bar==5.2.1"]
    paths = ["/path/to/registry1", "/path/to/registry2"]

    context = {"environ": {"KEY": "VALUE"}, "command": {"app": "APP"}}
    packages = [
        mocker.Mock(identifier="test1"),
        mocker.Mock(identifier="test2"),
        mocker.Mock(identifier="test3")
    ]

    mocked_resolver = mocker.Mock(**{"compute_packages.return_value": packages})
    mocked_graph_resolver.return_value = mocked_resolver
    mocked_environ_initiate.return_value = "__INITIAL_ENVIRON__"
    mocked_package_extract_context.return_value = context
    mocked_utility_encode.return_value = "__ENCODED_CONTEXT__"

    definition_mapping = {
        "package": "__PACKAGE_DEFINITIONS__",
        "registries": paths,
        "implicit-packages": implicit
    }

    options["ignore_implicit"] = True
    result = wiz.resolve_context(requests, definition_mapping, **options)

    assert result == {
        "environ": {
            "KEY": "VALUE",
            "WIZ_VERSION": __version__,
            "WIZ_CONTEXT": "__ENCODED_CONTEXT__"
        },
        "command": {"app": "APP"},
        "packages": packages,
        "registries": paths
    }

    mocked_registry_defaults.asset_called_once()
    mocked_fetch_definition_mapping.asset_called_once_with(paths)

    mocked_graph_resolver.assert_called_once_with("__PACKAGE_DEFINITIONS__")
    mocked_resolver.compute_packages.assert_called_once_with([
        Requirement(request) for request in requests
    ])

    mocked_environ_initiate.assert_called_once_with(
        options.get("environ_mapping")
    )

    mocked_package_extract_context.assert_called_once_with(
        packages, environ_mapping="__INITIAL_ENVIRON__"
    )


def test_resolve_command():
    """Resolve a command from command mapping."""
    elements = ["app", "--option", "value", "/path/to/script"]
    result = wiz.resolve_command(elements, {})
    assert result == elements

    result = wiz.resolve_command(elements, {"app": "App0.1 --modeX"})
    assert result == [
        "App0.1", "--modeX", "--option", "value", "/path/to/script"
    ]


def test_discover_context(
    monkeypatch, mocked_utility_decode, mocked_fetch_definition_mapping,
    mocked_fetch_package, mocked_environ_initiate,
    mocked_package_extract_context,
):
    """Discover context from environment variable."""
    monkeypatch.setenv("WIZ_CONTEXT", "__CONTEXT__")

    paths = ["/path/to/registry1", "/path/to/registry2"]
    package_identifiers = ["package1==0.1.2", "package2==1.0.2"]
    mocked_utility_decode.return_value = [package_identifiers, paths]
    mocked_fetch_definition_mapping.return_value = "__DEFINITION_MAPPING__"
    mocked_fetch_package.side_effect = [
        {"identifier": "package1==0.1.2"}, {"identifier": "package2==1.0.2"}
    ]
    mocked_environ_initiate.return_value = {"KEY": "VALUE"}
    mocked_package_extract_context.return_value = {
        "command": {},
        "environ": {"KEY": "VALUE"},
    }

    result = wiz.discover_context()
    assert result == {
        "registries": paths,
        "command": {},
        "environ": {"KEY": "VALUE"},
        "packages": [
            {"identifier": "package1==0.1.2"},
            {"identifier": "package2==1.0.2"}
        ]
    }

    mocked_utility_decode.assert_called_once_with("__CONTEXT__")
    mocked_fetch_definition_mapping.assert_called_once_with(paths)

    assert mocked_fetch_package.call_count == 2
    mocked_fetch_package.assert_any_call(
        package_identifiers[0], "__DEFINITION_MAPPING__"
    )
    mocked_fetch_package.assert_any_call(
        package_identifiers[1], "__DEFINITION_MAPPING__"
    )

    mocked_package_extract_context.assert_called_once_with(
        [{"identifier": "package1==0.1.2"}, {"identifier": "package2==1.0.2"}],
        environ_mapping={"KEY": "VALUE"}
    )


def test_discover_context_error(monkeypatch):
    """Fail to discover context from environment variable."""
    monkeypatch.delenv("WIZ_CONTEXT", raising=False)

    with pytest.raises(wiz.exception.RequestNotFound):
        wiz.discover_context()


def test_load_definition(mocked_definition_load):
    """Load a definition."""
    wiz.load_definition("/path/to/definition.json")
    mocked_definition_load.assert_called_once_with("/path/to/definition.json")


def test_export_definition(mocked_definition_export):
    """Export a definition to file."""
    definition_data = {
        "identifier": "foo",
        "description": "Test definition",
        "command": {
            "app": "App0.1",
            "appX": "AppX0.1"
        },
        "environ": {
            "KEY": "VALUE"
        }
    }
    wiz.export_definition("/path/to/output", definition_data)
    mocked_definition_export.assert_called_once_with(
        "/path/to/output", definition_data, overwrite=False
    )


@pytest.mark.parametrize("options, install_options", [
    (
        {},
        {"overwrite": False}
    ),
    (
        {"overwrite": True},
        {"overwrite": True}
    ),
], ids=[
    "no-options",
    "with-overwrite",
])
def test_install_definitions_to_path(
    mocked_load_definition, mocked_registry_install_to_path,
    options, install_options
):
    """Install definitions to a path registry."""
    definitions = [
        wiz.definition.Definition({"identifier": "foo"}),
        wiz.definition.Definition({"identifier": "bar"})
    ]
    mocked_load_definition.side_effect = definitions

    wiz.install_definitions(
        ["/path/to/foo.json", "/path/to/bar.json"],
        "/path/to/registry", **options
    )

    mocked_registry_install_to_path.assert_called_once_with(
        definitions, "/path/to/registry", **install_options
    )


def test_install_definitions_to_path_with_install_location(
    mocked_load_definition, mocked_registry_install_to_path,
):
    """Install definitions to a path registry with install location."""
    definitions = [
        wiz.definition.Definition({"identifier": "foo"}),
        wiz.definition.Definition({"identifier": "bar"})
    ]
    mocked_load_definition.side_effect = definitions

<<<<<<< HEAD
    wiz.install_definitions_to_path(
        ["/path/to/foo.json", "/path/to/bar.json"], "/path/to/registry"
=======
    wiz.install_definitions(
        ["/path/to/foo.json", "/path/to/bar.json"],
        "/path/to/registry", install_location="/path/to/package"
>>>>>>> 1c50ec95
    )

    _definitions = [
        wiz.definition.Definition({
            "identifier": "foo"
        }),
        wiz.definition.Definition({
            "identifier": "bar"
        })
    ]

    mocked_registry_install_to_path.assert_called_once_with(
        _definitions, "/path/to/registry", overwrite=False
    )


@pytest.mark.parametrize("options, install_options", [
    (
        {},
        {"overwrite": False}
    ),
    (
        {"overwrite": True},
        {"overwrite": True}
    ),
], ids=[
    "no-options",
    "with-overwrite",
])
def test_install_definitions_to_vcs(
    mocked_load_definition, mocked_registry_install_to_vcs,
    options, install_options
):
    """Install definitions to a vcs registry."""
    definitions = [
        wiz.definition.Definition({"identifier": "foo"}),
        wiz.definition.Definition({"identifier": "bar"})
    ]
    mocked_load_definition.side_effect = definitions

    wiz.install_definitions(
        ["/path/to/foo.json", "/path/to/bar.json"],
        "wiz://registry-id", **options
    )

    mocked_registry_install_to_vcs.assert_called_once_with(
        definitions, "wiz://registry-id", **install_options
    )


def test_install_definitions_to_vcs_with_install_location(
    mocked_load_definition, mocked_registry_install_to_vcs,
):
    """Install definitions to a vcs registry with install location."""
    definitions = [
        wiz.definition.Definition({"identifier": "foo"}),
        wiz.definition.Definition({"identifier": "bar"})
    ]
    mocked_load_definition.side_effect = definitions

<<<<<<< HEAD
    wiz.install_definitions_to_vcs(
        ["/path/to/foo.json", "/path/to/bar.json"], "registry-id"
=======
    wiz.install_definitions(
        ["/path/to/foo.json", "/path/to/bar.json"],
        "wiz://registry-id",
        install_location="/path/to/package"
>>>>>>> 1c50ec95
    )

    _definitions = [
        wiz.definition.Definition({
            "identifier": "foo"
        }),
        wiz.definition.Definition({
            "identifier": "bar"
        })
    ]

    mocked_registry_install_to_vcs.assert_called_once_with(
        _definitions, "wiz://registry-id", overwrite=False
    )


@pytest.fixture()
def packages(request, mocker):
    """Return mocked packages as specified by *request.param*."""
    if request.param is None:
        return

    return [
        mocker.Mock(identifier=identifier) for identifier
        in request.param
    ]


@pytest.mark.parametrize("options, packages, expected", [
    (
        {"environ": {"KEY": "VALUE"}},
        None,
        (
            "#!/bin/tcsh -f\n"
            "setenv KEY \"VALUE\"\n"
        )
    ),
    (
        {"environ": {"PATH": "/path/to/bin"}},
        None,
        (
            "#!/bin/tcsh -f\n"
            "setenv PATH \"/path/to/bin:${PATH}\"\n"
        )
    ),
    (
        {"environ": {"KEY": "VALUE"}, "command": "App0.1"},
        None,
        (
            "#!/bin/tcsh -f\n"
            "setenv KEY \"VALUE\"\n"
            "App0.1 $argv:q\n"
        )
    ),
    (
        {"environ": {"KEY": "VALUE"}},
        ["package1", "package2", "package3"],
        (
            "#!/bin/tcsh -f\n"
            "#\n"
            "# Generated by wiz with the following environments:\n"
            "# - package1\n"
            "# - package2\n"
            "# - package3\n"
            "#\n"
            "setenv KEY \"VALUE\"\n"
        )
    ),
    (
        {"environ": {"KEY": "VALUE"}, "command": "App -x"},
        ["packageA", "packageB"],
        (
            "#!/bin/tcsh -f\n"
            "#\n"
            "# Generated by wiz with the following environments:\n"
            "# - packageA\n"
            "# - packageB\n"
            "#\n"
            "setenv KEY \"VALUE\"\n"
            "App -x $argv:q\n"
        )
    )
], ids=[
    "minimal",
    "with-path",
    "with-command",
    "with-packages",
    "with-command-and-packages",
], indirect=[
    "packages"
])
def test_export_csh_script(temporary_directory, options, packages, expected):
    """Export CSH script."""
    options.update({"packages": packages})

    wiz.export_script(
        temporary_directory, "tcsh", "foo", **options
    )

    file_path = os.path.join(temporary_directory, "foo")
    assert os.path.isfile(file_path) is True

    with open(file_path, "r") as stream:
        assert stream.read() == expected


def test_export_csh_script_environ_error(temporary_directory):
    """Fail to export CSH script with empty environment mapping."""
    with pytest.raises(ValueError) as error:
        wiz.export_script(temporary_directory, "tcsh", "foo", {})

    assert "The environment mapping should not be empty." in str(error)


@pytest.mark.parametrize("options, packages, expected", [
    (
        {"environ": {"KEY": "VALUE"}},
        None,
        (
            "#!/bin/bash\n"
            "export KEY=\"VALUE\"\n"
        )
    ),
    (
        {"environ": {"PATH": "/path/to/bin"}},
        None,
        (
            "#!/bin/bash\n"
            "export PATH=\"/path/to/bin:${PATH}\"\n"
        )
    ),
    (
        {"environ": {"KEY": "VALUE"}, "command": "App0.1"},
        None,
        (
            "#!/bin/bash\n"
            "export KEY=\"VALUE\"\n"
            "App0.1 $@\n"
        )
    ),
    (
        {"environ": {"KEY": "VALUE"}},
        ["package1", "package2", "package3"],
        (
            "#!/bin/bash\n"
            "#\n"
            "# Generated by wiz with the following environments:\n"
            "# - package1\n"
            "# - package2\n"
            "# - package3\n"
            "#\n"
            "export KEY=\"VALUE\"\n"
        )
    ),
    (
        {"environ": {"KEY": "VALUE"}, "command": "App -x"},
        ["packageA", "packageB"],
        (
            "#!/bin/bash\n"
            "#\n"
            "# Generated by wiz with the following environments:\n"
            "# - packageA\n"
            "# - packageB\n"
            "#\n"
            "export KEY=\"VALUE\"\n"
            "App -x $@\n"
        )
    )
], ids=[
    "minimal",
    "with-path",
    "with-command",
    "with-packages",
    "with-command-and-packages",
], indirect=[
    "packages"
])
def test_export_bash_script(temporary_directory, options, packages, expected):
    """Export Bash script."""
    options.update({"packages": packages})

    wiz.export_script(
        temporary_directory, "bash", "foo", **options
    )

    file_path = os.path.join(temporary_directory, "foo")
    assert os.path.isfile(file_path) is True

    with open(file_path, "r") as stream:
        assert stream.read() == expected


def test_export_bash_script_environ_error(temporary_directory):
    """Fail to export Bash script with empty environment mapping."""
    with pytest.raises(ValueError) as error:
        wiz.export_script(temporary_directory, "bash", "foo", {})

    assert "The environment mapping should not be empty." in str(error)


def test_export_script_error(temporary_directory):
    """Fail to export script with incorrect type."""
    with pytest.raises(ValueError) as error:
        wiz.export_script(
            temporary_directory, "duh", "foo",
            {"KEY": "VALUE"}
        )

    assert "'duh' is not a valid script type." in str(error)<|MERGE_RESOLUTION|>--- conflicted
+++ resolved
@@ -624,14 +624,9 @@
     ]
     mocked_load_definition.side_effect = definitions
 
-<<<<<<< HEAD
-    wiz.install_definitions_to_path(
-        ["/path/to/foo.json", "/path/to/bar.json"], "/path/to/registry"
-=======
     wiz.install_definitions(
         ["/path/to/foo.json", "/path/to/bar.json"],
-        "/path/to/registry", install_location="/path/to/package"
->>>>>>> 1c50ec95
+        "/path/to/registry",
     )
 
     _definitions = [
@@ -692,15 +687,9 @@
     ]
     mocked_load_definition.side_effect = definitions
 
-<<<<<<< HEAD
-    wiz.install_definitions_to_vcs(
-        ["/path/to/foo.json", "/path/to/bar.json"], "registry-id"
-=======
     wiz.install_definitions(
         ["/path/to/foo.json", "/path/to/bar.json"],
         "wiz://registry-id",
-        install_location="/path/to/package"
->>>>>>> 1c50ec95
     )
 
     _definitions = [
